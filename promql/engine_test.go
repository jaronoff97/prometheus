--- conflicted
+++ resolved
@@ -16,12 +16,8 @@
 import (
 	"context"
 	"errors"
-<<<<<<< HEAD
 	"fmt"
-	"io/ioutil"
 	"math"
-=======
->>>>>>> 2381d7be
 	"os"
 	"sort"
 	"testing"
