--- conflicted
+++ resolved
@@ -32,13 +32,9 @@
 	prom_testutil "github.com/prometheus/client_golang/prometheus/testutil"
 	"github.com/stretchr/testify/require"
 
-<<<<<<< HEAD
 	"github.com/prometheus/prometheus/model/histogram"
-	"github.com/prometheus/prometheus/pkg/labels"
+	"github.com/prometheus/prometheus/model/labels"
 	"github.com/prometheus/prometheus/storage"
-=======
-	"github.com/prometheus/prometheus/model/labels"
->>>>>>> 0028c4f3
 	"github.com/prometheus/prometheus/tsdb/chunkenc"
 	"github.com/prometheus/prometheus/tsdb/chunks"
 	"github.com/prometheus/prometheus/tsdb/fileutil"
@@ -1492,7 +1488,7 @@
 					// Ingest sparse histograms.
 					for _, ah := range allSparseSeries {
 						var (
-							ref uint64
+							ref storage.SeriesRef
 							err error
 						)
 						for i := 0; i < numHistograms; i++ {
@@ -1519,7 +1515,7 @@
 
 					// Ingest histograms the old way.
 					for _, ah := range allSparseSeries {
-						refs := make([]uint64, c.numBuckets+((c.numSpans-1)*c.gapBetweenSpans))
+						refs := make([]storage.SeriesRef, c.numBuckets+((c.numSpans-1)*c.gapBetweenSpans))
 						for i := 0; i < numHistograms; i++ {
 							ts := int64(i) * timeStep
 
