// Copyright 2017 The Prometheus Authors
// Licensed under the Apache License, Version 2.0 (the "License");
// you may not use this file except in compliance with the License.
// You may obtain a copy of the License at
//
// http://www.apache.org/licenses/LICENSE-2.0
//
// Unless required by applicable law or agreed to in writing, software
// distributed under the License is distributed on an "AS IS" BASIS,
// WITHOUT WARRANTIES OR CONDITIONS OF ANY KIND, either express or implied.
// See the License for the specific language governing permissions and
// limitations under the License.

package tsdb

import (
	"context"
	"fmt"
	"io"
	"io/ioutil"
	"math"
	"math/rand"
	"os"
	"path/filepath"
	"sort"
	"strconv"
	"sync"
	"testing"
	"time"

	"github.com/pkg/errors"
	prom_testutil "github.com/prometheus/client_golang/prometheus/testutil"
	"github.com/stretchr/testify/require"
	"go.uber.org/atomic"

	"github.com/prometheus/prometheus/config"
	"github.com/prometheus/prometheus/pkg/exemplar"
	"github.com/prometheus/prometheus/pkg/histogram"
	"github.com/prometheus/prometheus/pkg/labels"
	"github.com/prometheus/prometheus/storage"
	"github.com/prometheus/prometheus/tsdb/chunkenc"
	"github.com/prometheus/prometheus/tsdb/chunks"
	"github.com/prometheus/prometheus/tsdb/index"
	"github.com/prometheus/prometheus/tsdb/record"
	"github.com/prometheus/prometheus/tsdb/tombstones"
	"github.com/prometheus/prometheus/tsdb/tsdbutil"
	"github.com/prometheus/prometheus/tsdb/wal"
)

func newTestHead(t testing.TB, chunkRange int64, compressWAL bool) (*Head, *wal.WAL) {
	dir, err := ioutil.TempDir("", "test")
	require.NoError(t, err)
	wlog, err := wal.NewSize(nil, nil, filepath.Join(dir, "wal"), 32768, compressWAL)
	require.NoError(t, err)

	opts := DefaultHeadOptions()
	opts.ChunkRange = chunkRange
	opts.ChunkDirRoot = dir
	opts.EnableExemplarStorage = true
	opts.MaxExemplars.Store(config.DefaultExemplarsConfig.MaxExemplars)
	h, err := NewHead(nil, nil, wlog, opts, nil)
	require.NoError(t, err)

	require.NoError(t, h.chunkDiskMapper.IterateAllChunks(func(_, _ uint64, _, _ int64, _ uint16) error { return nil }))

	t.Cleanup(func() {
		require.NoError(t, os.RemoveAll(dir))
	})
	return h, wlog
}

func BenchmarkCreateSeries(b *testing.B) {
	series := genSeries(b.N, 10, 0, 0)
	h, _ := newTestHead(b, 10000, false)
	defer func() {
		require.NoError(b, h.Close())
	}()

	b.ReportAllocs()
	b.ResetTimer()

	for _, s := range series {
		h.getOrCreate(s.Labels().Hash(), s.Labels())
	}
}

func populateTestWAL(t testing.TB, w *wal.WAL, recs []interface{}) {
	var enc record.Encoder
	for _, r := range recs {
		switch v := r.(type) {
		case []record.RefSeries:
			require.NoError(t, w.Log(enc.Series(v, nil)))
		case []record.RefSample:
			require.NoError(t, w.Log(enc.Samples(v, nil)))
		case []tombstones.Stone:
			require.NoError(t, w.Log(enc.Tombstones(v, nil)))
		case []record.RefExemplar:
			require.NoError(t, w.Log(enc.Exemplars(v, nil)))
		}
	}
}

func readTestWAL(t testing.TB, dir string) (recs []interface{}) {
	sr, err := wal.NewSegmentsReader(dir)
	require.NoError(t, err)
	defer sr.Close()

	var dec record.Decoder
	r := wal.NewReader(sr)

	for r.Next() {
		rec := r.Record()

		switch dec.Type(rec) {
		case record.Series:
			series, err := dec.Series(rec, nil)
			require.NoError(t, err)
			recs = append(recs, series)
		case record.Samples:
			samples, err := dec.Samples(rec, nil)
			require.NoError(t, err)
			recs = append(recs, samples)
		case record.Tombstones:
			tstones, err := dec.Tombstones(rec, nil)
			require.NoError(t, err)
			recs = append(recs, tstones)
		default:
			t.Fatalf("unknown record type")
		}
	}
	require.NoError(t, r.Err())
	return recs
}

func BenchmarkLoadWAL(b *testing.B) {
	cases := []struct {
		// Total series is (batches*seriesPerBatch).
		batches          int
		seriesPerBatch   int
		samplesPerSeries int
	}{
		{ // Less series and more samples. 2 hour WAL with 1 second scrape interval.
			batches:          10,
			seriesPerBatch:   100,
			samplesPerSeries: 7200,
		},
		{ // More series and less samples.
			batches:          10,
			seriesPerBatch:   10000,
			samplesPerSeries: 50,
		},
		{ // In between.
			batches:          10,
			seriesPerBatch:   1000,
			samplesPerSeries: 480,
		},
	}

	labelsPerSeries := 5
	// Rough estimates of most common % of samples that have an exemplar for each scrape.
	exemplarsPercentages := []float64{0, 0.5, 1, 5}
	lastExemplarsPerSeries := -1
	for _, c := range cases {
		for _, p := range exemplarsPercentages {
			exemplarsPerSeries := int(math.RoundToEven(float64(c.samplesPerSeries) * p / 100))
			// For tests with low samplesPerSeries we could end up testing with 0 exemplarsPerSeries
			// multiple times without this check.
			if exemplarsPerSeries == lastExemplarsPerSeries {
				continue
			}
			lastExemplarsPerSeries = exemplarsPerSeries
			// fmt.Println("exemplars per series: ", exemplarsPerSeries)
			b.Run(fmt.Sprintf("batches=%d,seriesPerBatch=%d,samplesPerSeries=%d,exemplarsPerSeries=%d", c.batches, c.seriesPerBatch, c.samplesPerSeries, exemplarsPerSeries),
				func(b *testing.B) {
					dir, err := ioutil.TempDir("", "test_load_wal")
					require.NoError(b, err)
					defer func() {
						require.NoError(b, os.RemoveAll(dir))
					}()

					w, err := wal.New(nil, nil, dir, false)
					require.NoError(b, err)

					// Write series.
					refSeries := make([]record.RefSeries, 0, c.seriesPerBatch)
					for k := 0; k < c.batches; k++ {
						refSeries = refSeries[:0]
						for i := k * c.seriesPerBatch; i < (k+1)*c.seriesPerBatch; i++ {
							lbls := make(map[string]string, labelsPerSeries)
							lbls[defaultLabelName] = strconv.Itoa(i)
							for j := 1; len(lbls) < labelsPerSeries; j++ {
								lbls[defaultLabelName+strconv.Itoa(j)] = defaultLabelValue + strconv.Itoa(j)
							}
							refSeries = append(refSeries, record.RefSeries{Ref: uint64(i) * 100, Labels: labels.FromMap(lbls)})
						}
						populateTestWAL(b, w, []interface{}{refSeries})
					}

					// Write samples.
					refSamples := make([]record.RefSample, 0, c.seriesPerBatch)
					for i := 0; i < c.samplesPerSeries; i++ {
						for j := 0; j < c.batches; j++ {
							refSamples = refSamples[:0]
							for k := j * c.seriesPerBatch; k < (j+1)*c.seriesPerBatch; k++ {
								refSamples = append(refSamples, record.RefSample{
									Ref: uint64(k) * 100,
									T:   int64(i) * 10,
									V:   float64(i) * 100,
								})
							}
							populateTestWAL(b, w, []interface{}{refSamples})
						}
					}

					// Write samples.
					refExemplars := make([]record.RefExemplar, 0, c.seriesPerBatch)
					for i := 0; i < exemplarsPerSeries; i++ {
						for j := 0; j < c.batches; j++ {
							refExemplars = refExemplars[:0]
							for k := j * c.seriesPerBatch; k < (j+1)*c.seriesPerBatch; k++ {
								refExemplars = append(refExemplars, record.RefExemplar{
									Ref:    uint64(k) * 100,
									T:      int64(i) * 10,
									V:      float64(i) * 100,
									Labels: labels.FromStrings("traceID", fmt.Sprintf("trace-%d", i)),
								})
							}
							populateTestWAL(b, w, []interface{}{refExemplars})
						}
					}

					b.ResetTimer()

					// Load the WAL.
					for i := 0; i < b.N; i++ {
						opts := DefaultHeadOptions()
						opts.ChunkRange = 1000
						opts.ChunkDirRoot = w.Dir()
						h, err := NewHead(nil, nil, w, opts, nil)
						require.NoError(b, err)
						h.Init(0)
					}
				})
		}
	}
}

func TestHead_ReadWAL(t *testing.T) {
	for _, compress := range []bool{false, true} {
		t.Run(fmt.Sprintf("compress=%t", compress), func(t *testing.T) {
			entries := []interface{}{
				[]record.RefSeries{
					{Ref: 10, Labels: labels.FromStrings("a", "1")},
					{Ref: 11, Labels: labels.FromStrings("a", "2")},
					{Ref: 100, Labels: labels.FromStrings("a", "3")},
				},
				[]record.RefSample{
					{Ref: 0, T: 99, V: 1},
					{Ref: 10, T: 100, V: 2},
					{Ref: 100, T: 100, V: 3},
				},
				[]record.RefSeries{
					{Ref: 50, Labels: labels.FromStrings("a", "4")},
					// This series has two refs pointing to it.
					{Ref: 101, Labels: labels.FromStrings("a", "3")},
				},
				[]record.RefSample{
					{Ref: 10, T: 101, V: 5},
					{Ref: 50, T: 101, V: 6},
					{Ref: 101, T: 101, V: 7},
				},
				[]tombstones.Stone{
					{Ref: 0, Intervals: []tombstones.Interval{{Mint: 99, Maxt: 101}}},
				},
				[]record.RefExemplar{
					{Ref: 10, T: 100, V: 1, Labels: labels.FromStrings("traceID", "asdf")},
				},
			}

			head, w := newTestHead(t, 1000, compress)
			defer func() {
				require.NoError(t, head.Close())
			}()

			populateTestWAL(t, w, entries)

			require.NoError(t, head.Init(math.MinInt64))
			require.Equal(t, uint64(101), head.lastSeriesID.Load())

			s10 := head.series.getByID(10)
			s11 := head.series.getByID(11)
			s50 := head.series.getByID(50)
			s100 := head.series.getByID(100)

			require.Equal(t, labels.FromStrings("a", "1"), s10.lset)
			require.Equal(t, (*memSeries)(nil), s11) // Series without samples should be garbage collected at head.Init().
			require.Equal(t, labels.FromStrings("a", "4"), s50.lset)
			require.Equal(t, labels.FromStrings("a", "3"), s100.lset)

			expandChunk := func(c chunkenc.Iterator) (x []sample) {
				for c.Next() {
					t, v := c.At()
					x = append(x, sample{t: t, v: v})
				}
				require.NoError(t, c.Err())
				return x
			}
			require.Equal(t, []sample{{100, 2}, {101, 5}}, expandChunk(s10.iterator(0, nil, head.chunkDiskMapper, nil)))
			require.Equal(t, []sample{{101, 6}}, expandChunk(s50.iterator(0, nil, head.chunkDiskMapper, nil)))
			// The samples before the new series record should be discarded since a duplicate record
			// is only possible when old samples were compacted.
			require.Equal(t, []sample{{101, 7}}, expandChunk(s100.iterator(0, nil, head.chunkDiskMapper, nil)))

			q, err := head.ExemplarQuerier(context.Background())
			require.NoError(t, err)
			e, err := q.Select(0, 1000, []*labels.Matcher{labels.MustNewMatcher(labels.MatchEqual, "a", "1")})
			require.NoError(t, err)
			require.Equal(t, e[0].Exemplars[0], exemplar.Exemplar{Ts: 100, Value: 1, Labels: labels.FromStrings("traceID", "asdf")})
		})
	}
}

func TestHead_WALMultiRef(t *testing.T) {
	head, w := newTestHead(t, 1000, false)

	require.NoError(t, head.Init(0))

	app := head.Appender(context.Background())
	ref1, err := app.Append(0, labels.FromStrings("foo", "bar"), 100, 1)
	require.NoError(t, err)
	require.NoError(t, app.Commit())
	require.Equal(t, 1.0, prom_testutil.ToFloat64(head.metrics.chunksCreated))

	// Add another sample outside chunk range to mmap a chunk.
	app = head.Appender(context.Background())
	_, err = app.Append(0, labels.FromStrings("foo", "bar"), 1500, 2)
	require.NoError(t, err)
	require.NoError(t, app.Commit())
	require.Equal(t, 2.0, prom_testutil.ToFloat64(head.metrics.chunksCreated))

	require.NoError(t, head.Truncate(1600))

	app = head.Appender(context.Background())
	ref2, err := app.Append(0, labels.FromStrings("foo", "bar"), 1700, 3)
	require.NoError(t, err)
	require.NoError(t, app.Commit())
	require.Equal(t, 3.0, prom_testutil.ToFloat64(head.metrics.chunksCreated))

	// Add another sample outside chunk range to mmap a chunk.
	app = head.Appender(context.Background())
	_, err = app.Append(0, labels.FromStrings("foo", "bar"), 2000, 4)
	require.NoError(t, err)
	require.NoError(t, app.Commit())
	require.Equal(t, 4.0, prom_testutil.ToFloat64(head.metrics.chunksCreated))

	require.NotEqual(t, ref1, ref2, "Refs are the same")
	require.NoError(t, head.Close())

	w, err = wal.New(nil, nil, w.Dir(), false)
	require.NoError(t, err)

	opts := DefaultHeadOptions()
	opts.ChunkRange = 1000
	opts.ChunkDirRoot = w.Dir()
	head, err = NewHead(nil, nil, w, opts, nil)
	require.NoError(t, err)
	require.NoError(t, head.Init(0))
	defer func() {
		require.NoError(t, head.Close())
	}()

	q, err := NewBlockQuerier(head, 0, 2100)
	require.NoError(t, err)
	series := query(t, q, labels.MustNewMatcher(labels.MatchEqual, "foo", "bar"))
	// The samples before the new ref should be discarded since Head truncation
	// happens only after compacting the Head.
	require.Equal(t, map[string][]tsdbutil.Sample{`{foo="bar"}`: {
		sample{1700, 3},
		sample{2000, 4},
	}}, series)
}

func TestHead_UnknownWALRecord(t *testing.T) {
	head, w := newTestHead(t, 1000, false)
	w.Log([]byte{255, 42})
	require.NoError(t, head.Init(0))
	require.NoError(t, head.Close())
}

func TestHead_Truncate(t *testing.T) {
	h, _ := newTestHead(t, 1000, false)
	defer func() {
		require.NoError(t, h.Close())
	}()

	h.initTime(0)

	s1, _, _ := h.getOrCreate(1, labels.FromStrings("a", "1", "b", "1"))
	s2, _, _ := h.getOrCreate(2, labels.FromStrings("a", "2", "b", "1"))
	s3, _, _ := h.getOrCreate(3, labels.FromStrings("a", "1", "b", "2"))
	s4, _, _ := h.getOrCreate(4, labels.FromStrings("a", "2", "b", "2", "c", "1"))

	s1.mmappedChunks = []*mmappedChunk{
		{minTime: 0, maxTime: 999},
		{minTime: 1000, maxTime: 1999},
		{minTime: 2000, maxTime: 2999},
	}
	s2.mmappedChunks = []*mmappedChunk{
		{minTime: 1000, maxTime: 1999},
		{minTime: 2000, maxTime: 2999},
		{minTime: 3000, maxTime: 3999},
	}
	s3.mmappedChunks = []*mmappedChunk{
		{minTime: 0, maxTime: 999},
		{minTime: 1000, maxTime: 1999},
	}
	s4.mmappedChunks = []*mmappedChunk{}

	// Truncation need not be aligned.
	require.NoError(t, h.Truncate(1))

	require.NoError(t, h.Truncate(2000))

	require.Equal(t, []*mmappedChunk{
		{minTime: 2000, maxTime: 2999},
	}, h.series.getByID(s1.ref).mmappedChunks)

	require.Equal(t, []*mmappedChunk{
		{minTime: 2000, maxTime: 2999},
		{minTime: 3000, maxTime: 3999},
	}, h.series.getByID(s2.ref).mmappedChunks)

	require.Nil(t, h.series.getByID(s3.ref))
	require.Nil(t, h.series.getByID(s4.ref))

	postingsA1, _ := index.ExpandPostings(h.postings.Get("a", "1"))
	postingsA2, _ := index.ExpandPostings(h.postings.Get("a", "2"))
	postingsB1, _ := index.ExpandPostings(h.postings.Get("b", "1"))
	postingsB2, _ := index.ExpandPostings(h.postings.Get("b", "2"))
	postingsC1, _ := index.ExpandPostings(h.postings.Get("c", "1"))
	postingsAll, _ := index.ExpandPostings(h.postings.Get("", ""))

	require.Equal(t, []uint64{s1.ref}, postingsA1)
	require.Equal(t, []uint64{s2.ref}, postingsA2)
	require.Equal(t, []uint64{s1.ref, s2.ref}, postingsB1)
	require.Equal(t, []uint64{s1.ref, s2.ref}, postingsAll)
	require.Nil(t, postingsB2)
	require.Nil(t, postingsC1)

	require.Equal(t, map[string]struct{}{
		"":  {}, // from 'all' postings list
		"a": {},
		"b": {},
		"1": {},
		"2": {},
	}, h.symbols)

	values := map[string]map[string]struct{}{}
	for _, name := range h.postings.LabelNames() {
		ss, ok := values[name]
		if !ok {
			ss = map[string]struct{}{}
			values[name] = ss
		}
		for _, value := range h.postings.LabelValues(name) {
			ss[value] = struct{}{}
		}
	}
	require.Equal(t, map[string]map[string]struct{}{
		"a": {"1": struct{}{}, "2": struct{}{}},
		"b": {"1": struct{}{}},
	}, values)
}

// Validate various behaviors brought on by firstChunkID accounting for
// garbage collected chunks.
func TestMemSeries_truncateChunks(t *testing.T) {
	dir, err := ioutil.TempDir("", "truncate_chunks")
	require.NoError(t, err)
	defer func() {
		require.NoError(t, os.RemoveAll(dir))
	}()
	// This is usually taken from the Head, but passing manually here.
	chunkDiskMapper, err := chunks.NewChunkDiskMapper(dir, chunkenc.NewPool(), chunks.DefaultWriteBufferSize)
	require.NoError(t, err)
	defer func() {
		require.NoError(t, chunkDiskMapper.Close())
	}()

	memChunkPool := sync.Pool{
		New: func() interface{} {
			return &memChunk{}
		},
	}

	s := newMemSeries(labels.FromStrings("a", "b"), 1, 2000, &memChunkPool)

	for i := 0; i < 4000; i += 5 {
		ok, _ := s.append(int64(i), float64(i), 0, chunkDiskMapper)
		require.True(t, ok, "sample append failed")
	}

	// Check that truncate removes half of the chunks and afterwards
	// that the ID of the last chunk still gives us the same chunk afterwards.
	countBefore := len(s.mmappedChunks) + 1 // +1 for the head chunk.
	lastID := s.chunkID(countBefore - 1)
	lastChunk, _, err := s.chunk(lastID, chunkDiskMapper)
	require.NoError(t, err)
	require.NotNil(t, lastChunk)

	chk, _, err := s.chunk(0, chunkDiskMapper)
	require.NotNil(t, chk)
	require.NoError(t, err)

	s.truncateChunksBefore(2000)

	require.Equal(t, int64(2000), s.mmappedChunks[0].minTime)
	_, _, err = s.chunk(0, chunkDiskMapper)
	require.Equal(t, storage.ErrNotFound, err, "first chunks not gone")
	require.Equal(t, countBefore/2, len(s.mmappedChunks)+1) // +1 for the head chunk.
	chk, _, err = s.chunk(lastID, chunkDiskMapper)
	require.NoError(t, err)
	require.Equal(t, lastChunk, chk)

	// Validate that the series' sample buffer is applied correctly to the last chunk
	// after truncation.
	it1 := s.iterator(s.chunkID(len(s.mmappedChunks)), nil, chunkDiskMapper, nil)
	_, ok := it1.(*memSafeIterator)
	require.True(t, ok)

	it2 := s.iterator(s.chunkID(len(s.mmappedChunks)-1), nil, chunkDiskMapper, nil)
	_, ok = it2.(*memSafeIterator)
	require.False(t, ok, "non-last chunk incorrectly wrapped with sample buffer")
}

func TestHeadDeleteSeriesWithoutSamples(t *testing.T) {
	for _, compress := range []bool{false, true} {
		t.Run(fmt.Sprintf("compress=%t", compress), func(t *testing.T) {
			entries := []interface{}{
				[]record.RefSeries{
					{Ref: 10, Labels: labels.FromStrings("a", "1")},
				},
				[]record.RefSample{},
				[]record.RefSeries{
					{Ref: 50, Labels: labels.FromStrings("a", "2")},
				},
				[]record.RefSample{
					{Ref: 50, T: 80, V: 1},
					{Ref: 50, T: 90, V: 1},
				},
			}
			head, w := newTestHead(t, 1000, compress)
			defer func() {
				require.NoError(t, head.Close())
			}()

			populateTestWAL(t, w, entries)

			require.NoError(t, head.Init(math.MinInt64))

			require.NoError(t, head.Delete(0, 100, labels.MustNewMatcher(labels.MatchEqual, "a", "1")))
		})
	}
}

func TestHeadDeleteSimple(t *testing.T) {
	buildSmpls := func(s []int64) []sample {
		ss := make([]sample, 0, len(s))
		for _, t := range s {
			ss = append(ss, sample{t: t, v: float64(t)})
		}
		return ss
	}
	smplsAll := buildSmpls([]int64{0, 1, 2, 3, 4, 5, 6, 7, 8, 9})
	lblDefault := labels.Label{Name: "a", Value: "b"}

	cases := []struct {
		dranges    tombstones.Intervals
		addSamples []sample // Samples to add after delete.
		smplsExp   []sample
	}{
		{
			dranges:  tombstones.Intervals{{Mint: 0, Maxt: 3}},
			smplsExp: buildSmpls([]int64{4, 5, 6, 7, 8, 9}),
		},
		{
			dranges:  tombstones.Intervals{{Mint: 1, Maxt: 3}},
			smplsExp: buildSmpls([]int64{0, 4, 5, 6, 7, 8, 9}),
		},
		{
			dranges:  tombstones.Intervals{{Mint: 1, Maxt: 3}, {Mint: 4, Maxt: 7}},
			smplsExp: buildSmpls([]int64{0, 8, 9}),
		},
		{
			dranges:  tombstones.Intervals{{Mint: 1, Maxt: 3}, {Mint: 4, Maxt: 700}},
			smplsExp: buildSmpls([]int64{0}),
		},
		{ // This case is to ensure that labels and symbols are deleted.
			dranges:  tombstones.Intervals{{Mint: 0, Maxt: 9}},
			smplsExp: buildSmpls([]int64{}),
		},
		{
			dranges:    tombstones.Intervals{{Mint: 1, Maxt: 3}},
			addSamples: buildSmpls([]int64{11, 13, 15}),
			smplsExp:   buildSmpls([]int64{0, 4, 5, 6, 7, 8, 9, 11, 13, 15}),
		},
		{
			// After delete, the appended samples in the deleted range should be visible
			// as the tombstones are clamped to head min/max time.
			dranges:    tombstones.Intervals{{Mint: 7, Maxt: 20}},
			addSamples: buildSmpls([]int64{11, 13, 15}),
			smplsExp:   buildSmpls([]int64{0, 1, 2, 3, 4, 5, 6, 11, 13, 15}),
		},
	}

	for _, compress := range []bool{false, true} {
		t.Run(fmt.Sprintf("compress=%t", compress), func(t *testing.T) {
			for _, c := range cases {
				head, w := newTestHead(t, 1000, compress)

				app := head.Appender(context.Background())
				for _, smpl := range smplsAll {
					_, err := app.Append(0, labels.Labels{lblDefault}, smpl.t, smpl.v)
					require.NoError(t, err)

				}
				require.NoError(t, app.Commit())

				// Delete the ranges.
				for _, r := range c.dranges {
					require.NoError(t, head.Delete(r.Mint, r.Maxt, labels.MustNewMatcher(labels.MatchEqual, lblDefault.Name, lblDefault.Value)))
				}

				// Add more samples.
				app = head.Appender(context.Background())
				for _, smpl := range c.addSamples {
					_, err := app.Append(0, labels.Labels{lblDefault}, smpl.t, smpl.v)
					require.NoError(t, err)

				}
				require.NoError(t, app.Commit())

				// Compare the samples for both heads - before and after the reloadBlocks.
				reloadedW, err := wal.New(nil, nil, w.Dir(), compress) // Use a new wal to ensure deleted samples are gone even after a reloadBlocks.
				require.NoError(t, err)
				opts := DefaultHeadOptions()
				opts.ChunkRange = 1000
				opts.ChunkDirRoot = reloadedW.Dir()
				reloadedHead, err := NewHead(nil, nil, reloadedW, opts, nil)
				require.NoError(t, err)
				require.NoError(t, reloadedHead.Init(0))

				// Compare the query results for both heads - before and after the reloadBlocks.
			Outer:
				for _, h := range []*Head{head, reloadedHead} {
					q, err := NewBlockQuerier(h, h.MinTime(), h.MaxTime())
					require.NoError(t, err)
					actSeriesSet := q.Select(false, nil, labels.MustNewMatcher(labels.MatchEqual, lblDefault.Name, lblDefault.Value))
					require.NoError(t, q.Close())
					expSeriesSet := newMockSeriesSet([]storage.Series{
						storage.NewListSeries(labels.Labels{lblDefault}, func() []tsdbutil.Sample {
							ss := make([]tsdbutil.Sample, 0, len(c.smplsExp))
							for _, s := range c.smplsExp {
								ss = append(ss, s)
							}
							return ss
						}(),
						),
					})

					for {
						eok, rok := expSeriesSet.Next(), actSeriesSet.Next()
						require.Equal(t, eok, rok)

						if !eok {
							require.NoError(t, h.Close())
							require.NoError(t, actSeriesSet.Err())
							require.Equal(t, 0, len(actSeriesSet.Warnings()))
							continue Outer
						}
						expSeries := expSeriesSet.At()
						actSeries := actSeriesSet.At()

						require.Equal(t, expSeries.Labels(), actSeries.Labels())

						smplExp, errExp := storage.ExpandSamples(expSeries.Iterator(), nil)
						smplRes, errRes := storage.ExpandSamples(actSeries.Iterator(), nil)

						require.Equal(t, errExp, errRes)
						require.Equal(t, smplExp, smplRes)
					}
				}
			}
		})
	}
}

func TestDeleteUntilCurMax(t *testing.T) {
	hb, _ := newTestHead(t, 1000000, false)
	defer func() {
		require.NoError(t, hb.Close())
	}()

	numSamples := int64(10)
	app := hb.Appender(context.Background())
	smpls := make([]float64, numSamples)
	for i := int64(0); i < numSamples; i++ {
		smpls[i] = rand.Float64()
		_, err := app.Append(0, labels.Labels{{Name: "a", Value: "b"}}, i, smpls[i])
		require.NoError(t, err)
	}
	require.NoError(t, app.Commit())
	require.NoError(t, hb.Delete(0, 10000, labels.MustNewMatcher(labels.MatchEqual, "a", "b")))

	// Test the series returns no samples. The series is cleared only after compaction.
	q, err := NewBlockQuerier(hb, 0, 100000)
	require.NoError(t, err)
	res := q.Select(false, nil, labels.MustNewMatcher(labels.MatchEqual, "a", "b"))
	require.True(t, res.Next(), "series is not present")
	s := res.At()
	it := s.Iterator()
	require.False(t, it.Next(), "expected no samples")
	for res.Next() {
	}
	require.NoError(t, res.Err())
	require.Equal(t, 0, len(res.Warnings()))

	// Add again and test for presence.
	app = hb.Appender(context.Background())
	_, err = app.Append(0, labels.Labels{{Name: "a", Value: "b"}}, 11, 1)
	require.NoError(t, err)
	require.NoError(t, app.Commit())
	q, err = NewBlockQuerier(hb, 0, 100000)
	require.NoError(t, err)
	res = q.Select(false, nil, labels.MustNewMatcher(labels.MatchEqual, "a", "b"))
	require.True(t, res.Next(), "series don't exist")
	exps := res.At()
	it = exps.Iterator()
	resSamples, err := storage.ExpandSamples(it, newSample)
	require.NoError(t, err)
	require.Equal(t, []tsdbutil.Sample{sample{11, 1}}, resSamples)
	for res.Next() {
	}
	require.NoError(t, res.Err())
	require.Equal(t, 0, len(res.Warnings()))
}

func TestDeletedSamplesAndSeriesStillInWALAfterCheckpoint(t *testing.T) {
	numSamples := 10000

	// Enough samples to cause a checkpoint.
	hb, w := newTestHead(t, int64(numSamples)*10, false)

	for i := 0; i < numSamples; i++ {
		app := hb.Appender(context.Background())
		_, err := app.Append(0, labels.Labels{{Name: "a", Value: "b"}}, int64(i), 0)
		require.NoError(t, err)
		require.NoError(t, app.Commit())
	}
	require.NoError(t, hb.Delete(0, int64(numSamples), labels.MustNewMatcher(labels.MatchEqual, "a", "b")))
	require.NoError(t, hb.Truncate(1))
	require.NoError(t, hb.Close())

	// Confirm there's been a checkpoint.
	cdir, _, err := wal.LastCheckpoint(w.Dir())
	require.NoError(t, err)
	// Read in checkpoint and WAL.
	recs := readTestWAL(t, cdir)
	recs = append(recs, readTestWAL(t, w.Dir())...)

	var series, samples, stones int
	for _, rec := range recs {
		switch rec.(type) {
		case []record.RefSeries:
			series++
		case []record.RefSample:
			samples++
		case []tombstones.Stone:
			stones++
		default:
			t.Fatalf("unknown record type")
		}
	}
	require.Equal(t, 1, series)
	require.Equal(t, 9999, samples)
	require.Equal(t, 1, stones)

}

func TestDelete_e2e(t *testing.T) {
	numDatapoints := 1000
	numRanges := 1000
	timeInterval := int64(2)
	// Create 8 series with 1000 data-points of different ranges, delete and run queries.
	lbls := [][]labels.Label{
		{
			{Name: "a", Value: "b"},
			{Name: "instance", Value: "localhost:9090"},
			{Name: "job", Value: "prometheus"},
		},
		{
			{Name: "a", Value: "b"},
			{Name: "instance", Value: "127.0.0.1:9090"},
			{Name: "job", Value: "prometheus"},
		},
		{
			{Name: "a", Value: "b"},
			{Name: "instance", Value: "127.0.0.1:9090"},
			{Name: "job", Value: "prom-k8s"},
		},
		{
			{Name: "a", Value: "b"},
			{Name: "instance", Value: "localhost:9090"},
			{Name: "job", Value: "prom-k8s"},
		},
		{
			{Name: "a", Value: "c"},
			{Name: "instance", Value: "localhost:9090"},
			{Name: "job", Value: "prometheus"},
		},
		{
			{Name: "a", Value: "c"},
			{Name: "instance", Value: "127.0.0.1:9090"},
			{Name: "job", Value: "prometheus"},
		},
		{
			{Name: "a", Value: "c"},
			{Name: "instance", Value: "127.0.0.1:9090"},
			{Name: "job", Value: "prom-k8s"},
		},
		{
			{Name: "a", Value: "c"},
			{Name: "instance", Value: "localhost:9090"},
			{Name: "job", Value: "prom-k8s"},
		},
	}
	seriesMap := map[string][]tsdbutil.Sample{}
	for _, l := range lbls {
		seriesMap[labels.New(l...).String()] = []tsdbutil.Sample{}
	}

	hb, _ := newTestHead(t, 100000, false)
	defer func() {
		require.NoError(t, hb.Close())
	}()

	app := hb.Appender(context.Background())
	for _, l := range lbls {
		ls := labels.New(l...)
		series := []tsdbutil.Sample{}
		ts := rand.Int63n(300)
		for i := 0; i < numDatapoints; i++ {
			v := rand.Float64()
			_, err := app.Append(0, ls, ts, v)
			require.NoError(t, err)
			series = append(series, sample{ts, v})
			ts += rand.Int63n(timeInterval) + 1
		}
		seriesMap[labels.New(l...).String()] = series
	}
	require.NoError(t, app.Commit())
	// Delete a time-range from each-selector.
	dels := []struct {
		ms     []*labels.Matcher
		drange tombstones.Intervals
	}{
		{
			ms:     []*labels.Matcher{labels.MustNewMatcher(labels.MatchEqual, "a", "b")},
			drange: tombstones.Intervals{{Mint: 300, Maxt: 500}, {Mint: 600, Maxt: 670}},
		},
		{
			ms: []*labels.Matcher{
				labels.MustNewMatcher(labels.MatchEqual, "a", "b"),
				labels.MustNewMatcher(labels.MatchEqual, "job", "prom-k8s"),
			},
			drange: tombstones.Intervals{{Mint: 300, Maxt: 500}, {Mint: 100, Maxt: 670}},
		},
		{
			ms: []*labels.Matcher{
				labels.MustNewMatcher(labels.MatchEqual, "a", "c"),
				labels.MustNewMatcher(labels.MatchEqual, "instance", "localhost:9090"),
				labels.MustNewMatcher(labels.MatchEqual, "job", "prometheus"),
			},
			drange: tombstones.Intervals{{Mint: 300, Maxt: 400}, {Mint: 100, Maxt: 6700}},
		},
		// TODO: Add Regexp Matchers.
	}
	for _, del := range dels {
		for _, r := range del.drange {
			require.NoError(t, hb.Delete(r.Mint, r.Maxt, del.ms...))
		}
		matched := labels.Slice{}
		for _, ls := range lbls {
			s := labels.Selector(del.ms)
			if s.Matches(ls) {
				matched = append(matched, ls)
			}
		}
		sort.Sort(matched)
		for i := 0; i < numRanges; i++ {
			q, err := NewBlockQuerier(hb, 0, 100000)
			require.NoError(t, err)
			defer q.Close()
			ss := q.Select(true, nil, del.ms...)
			// Build the mockSeriesSet.
			matchedSeries := make([]storage.Series, 0, len(matched))
			for _, m := range matched {
				smpls := seriesMap[m.String()]
				smpls = deletedSamples(smpls, del.drange)
				// Only append those series for which samples exist as mockSeriesSet
				// doesn't skip series with no samples.
				// TODO: But sometimes SeriesSet returns an empty chunkenc.Iterator
				if len(smpls) > 0 {
					matchedSeries = append(matchedSeries, storage.NewListSeries(m, smpls))
				}
			}
			expSs := newMockSeriesSet(matchedSeries)
			// Compare both SeriesSets.
			for {
				eok, rok := expSs.Next(), ss.Next()
				// Skip a series if iterator is empty.
				if rok {
					for !ss.At().Iterator().Next() {
						rok = ss.Next()
						if !rok {
							break
						}
					}
				}
				require.Equal(t, eok, rok)
				if !eok {
					break
				}
				sexp := expSs.At()
				sres := ss.At()
				require.Equal(t, sexp.Labels(), sres.Labels())
				smplExp, errExp := storage.ExpandSamples(sexp.Iterator(), nil)
				smplRes, errRes := storage.ExpandSamples(sres.Iterator(), nil)
				require.Equal(t, errExp, errRes)
				require.Equal(t, smplExp, smplRes)
			}
			require.NoError(t, ss.Err())
			require.Equal(t, 0, len(ss.Warnings()))
		}
	}
}

func boundedSamples(full []tsdbutil.Sample, mint, maxt int64) []tsdbutil.Sample {
	for len(full) > 0 {
		if full[0].T() >= mint {
			break
		}
		full = full[1:]
	}
	for i, s := range full {
		// labels.Labelinate on the first sample larger than maxt.
		if s.T() > maxt {
			return full[:i]
		}
	}
	// maxt is after highest sample.
	return full
}

func deletedSamples(full []tsdbutil.Sample, dranges tombstones.Intervals) []tsdbutil.Sample {
	ds := make([]tsdbutil.Sample, 0, len(full))
Outer:
	for _, s := range full {
		for _, r := range dranges {
			if r.InBounds(s.T()) {
				continue Outer
			}
		}
		ds = append(ds, s)
	}

	return ds
}

func TestComputeChunkEndTime(t *testing.T) {
	cases := []struct {
		start, cur, max int64
		res             int64
	}{
		{
			start: 0,
			cur:   250,
			max:   1000,
			res:   1000,
		},
		{
			start: 100,
			cur:   200,
			max:   1000,
			res:   550,
		},
		// Case where we fit floored 0 chunks. Must catch division by 0
		// and default to maximum time.
		{
			start: 0,
			cur:   500,
			max:   1000,
			res:   1000,
		},
		// Catch division by zero for cur == start. Strictly not a possible case.
		{
			start: 100,
			cur:   100,
			max:   1000,
			res:   104,
		},
	}

	for _, c := range cases {
		got := computeChunkEndTime(c.start, c.cur, c.max)
		if got != c.res {
			t.Errorf("expected %d for (start: %d, cur: %d, max: %d), got %d", c.res, c.start, c.cur, c.max, got)
		}
	}
}

func TestMemSeries_append(t *testing.T) {
	dir, err := ioutil.TempDir("", "append")
	require.NoError(t, err)
	defer func() {
		require.NoError(t, os.RemoveAll(dir))
	}()
	// This is usually taken from the Head, but passing manually here.
	chunkDiskMapper, err := chunks.NewChunkDiskMapper(dir, chunkenc.NewPool(), chunks.DefaultWriteBufferSize)
	require.NoError(t, err)
	defer func() {
		require.NoError(t, chunkDiskMapper.Close())
	}()

	s := newMemSeries(labels.Labels{}, 1, 500, nil)

	// Add first two samples at the very end of a chunk range and the next two
	// on and after it.
	// New chunk must correctly be cut at 1000.
	ok, chunkCreated := s.append(998, 1, 0, chunkDiskMapper)
	require.True(t, ok, "append failed")
	require.True(t, chunkCreated, "first sample created chunk")

	ok, chunkCreated = s.append(999, 2, 0, chunkDiskMapper)
	require.True(t, ok, "append failed")
	require.False(t, chunkCreated, "second sample should use same chunk")

	ok, chunkCreated = s.append(1000, 3, 0, chunkDiskMapper)
	require.True(t, ok, "append failed")
	require.True(t, chunkCreated, "expected new chunk on boundary")

	ok, chunkCreated = s.append(1001, 4, 0, chunkDiskMapper)
	require.True(t, ok, "append failed")
	require.False(t, chunkCreated, "second sample should use same chunk")

	require.Equal(t, 1, len(s.mmappedChunks), "there should be only 1 mmapped chunk")
	require.Equal(t, int64(998), s.mmappedChunks[0].minTime, "wrong chunk range")
	require.Equal(t, int64(999), s.mmappedChunks[0].maxTime, "wrong chunk range")
	require.Equal(t, int64(1000), s.headChunk.minTime, "wrong chunk range")
	require.Equal(t, int64(1001), s.headChunk.maxTime, "wrong chunk range")

	// Fill the range [1000,2000) with many samples. Intermediate chunks should be cut
	// at approximately 120 samples per chunk.
	for i := 1; i < 1000; i++ {
		ok, _ := s.append(1001+int64(i), float64(i), 0, chunkDiskMapper)
		require.True(t, ok, "append failed")
	}

	require.Greater(t, len(s.mmappedChunks)+1, 7, "expected intermediate chunks")

	// All chunks but the first and last should now be moderately full.
	for i, c := range s.mmappedChunks[1:] {
		chk, err := chunkDiskMapper.Chunk(c.ref)
		require.NoError(t, err)
		require.Greater(t, chk.NumSamples(), 100, "unexpected small chunk %d of length %d", i, chk.NumSamples())
	}
}

func TestGCChunkAccess(t *testing.T) {
	// Put a chunk, select it. GC it and then access it.
	h, _ := newTestHead(t, 1000, false)
	defer func() {
		require.NoError(t, h.Close())
	}()

	h.initTime(0)

	s, _, _ := h.getOrCreate(1, labels.FromStrings("a", "1"))

	// Appending 2 samples for the first chunk.
	ok, chunkCreated := s.append(0, 0, 0, h.chunkDiskMapper)
	require.True(t, ok, "series append failed")
	require.True(t, chunkCreated, "chunks was not created")
	ok, chunkCreated = s.append(999, 999, 0, h.chunkDiskMapper)
	require.True(t, ok, "series append failed")
	require.False(t, chunkCreated, "chunks was created")

	// A new chunks should be created here as it's beyond the chunk range.
	ok, chunkCreated = s.append(1000, 1000, 0, h.chunkDiskMapper)
	require.True(t, ok, "series append failed")
	require.True(t, chunkCreated, "chunks was not created")
	ok, chunkCreated = s.append(1999, 1999, 0, h.chunkDiskMapper)
	require.True(t, ok, "series append failed")
	require.False(t, chunkCreated, "chunks was created")

	idx := h.indexRange(0, 1500)
	var (
		lset   labels.Labels
		chunks []chunks.Meta
	)
	require.NoError(t, idx.Series(1, &lset, &chunks))

	require.Equal(t, labels.Labels{{
		Name: "a", Value: "1",
	}}, lset)
	require.Equal(t, 2, len(chunks))

	cr, err := h.chunksRange(0, 1500, nil)
	require.NoError(t, err)
	_, err = cr.Chunk(chunks[0].Ref)
	require.NoError(t, err)
	_, err = cr.Chunk(chunks[1].Ref)
	require.NoError(t, err)

	require.NoError(t, h.Truncate(1500)) // Remove a chunk.

	_, err = cr.Chunk(chunks[0].Ref)
	require.Equal(t, storage.ErrNotFound, err)
	_, err = cr.Chunk(chunks[1].Ref)
	require.NoError(t, err)
}

func TestGCSeriesAccess(t *testing.T) {
	// Put a series, select it. GC it and then access it.
	h, _ := newTestHead(t, 1000, false)
	defer func() {
		require.NoError(t, h.Close())
	}()

	h.initTime(0)

	s, _, _ := h.getOrCreate(1, labels.FromStrings("a", "1"))

	// Appending 2 samples for the first chunk.
	ok, chunkCreated := s.append(0, 0, 0, h.chunkDiskMapper)
	require.True(t, ok, "series append failed")
	require.True(t, chunkCreated, "chunks was not created")
	ok, chunkCreated = s.append(999, 999, 0, h.chunkDiskMapper)
	require.True(t, ok, "series append failed")
	require.False(t, chunkCreated, "chunks was created")

	// A new chunks should be created here as it's beyond the chunk range.
	ok, chunkCreated = s.append(1000, 1000, 0, h.chunkDiskMapper)
	require.True(t, ok, "series append failed")
	require.True(t, chunkCreated, "chunks was not created")
	ok, chunkCreated = s.append(1999, 1999, 0, h.chunkDiskMapper)
	require.True(t, ok, "series append failed")
	require.False(t, chunkCreated, "chunks was created")

	idx := h.indexRange(0, 2000)
	var (
		lset   labels.Labels
		chunks []chunks.Meta
	)
	require.NoError(t, idx.Series(1, &lset, &chunks))

	require.Equal(t, labels.Labels{{
		Name: "a", Value: "1",
	}}, lset)
	require.Equal(t, 2, len(chunks))

	cr, err := h.chunksRange(0, 2000, nil)
	require.NoError(t, err)
	_, err = cr.Chunk(chunks[0].Ref)
	require.NoError(t, err)
	_, err = cr.Chunk(chunks[1].Ref)
	require.NoError(t, err)

	require.NoError(t, h.Truncate(2000)) // Remove the series.

	require.Equal(t, (*memSeries)(nil), h.series.getByID(1))

	_, err = cr.Chunk(chunks[0].Ref)
	require.Equal(t, storage.ErrNotFound, err)
	_, err = cr.Chunk(chunks[1].Ref)
	require.Equal(t, storage.ErrNotFound, err)
}

func TestUncommittedSamplesNotLostOnTruncate(t *testing.T) {
	h, _ := newTestHead(t, 1000, false)
	defer func() {
		require.NoError(t, h.Close())
	}()

	h.initTime(0)

	app := h.appender()
	lset := labels.FromStrings("a", "1")
	_, err := app.Append(0, lset, 2100, 1)
	require.NoError(t, err)

	require.NoError(t, h.Truncate(2000))
	require.NotNil(t, h.series.getByHash(lset.Hash(), lset), "series should not have been garbage collected")

	require.NoError(t, app.Commit())

	q, err := NewBlockQuerier(h, 1500, 2500)
	require.NoError(t, err)
	defer q.Close()

	ss := q.Select(false, nil, labels.MustNewMatcher(labels.MatchEqual, "a", "1"))
	require.Equal(t, true, ss.Next())
	for ss.Next() {
	}
	require.NoError(t, ss.Err())
	require.Equal(t, 0, len(ss.Warnings()))
}

func TestRemoveSeriesAfterRollbackAndTruncate(t *testing.T) {
	h, _ := newTestHead(t, 1000, false)
	defer func() {
		require.NoError(t, h.Close())
	}()

	h.initTime(0)

	app := h.appender()
	lset := labels.FromStrings("a", "1")
	_, err := app.Append(0, lset, 2100, 1)
	require.NoError(t, err)

	require.NoError(t, h.Truncate(2000))
	require.NotNil(t, h.series.getByHash(lset.Hash(), lset), "series should not have been garbage collected")

	require.NoError(t, app.Rollback())

	q, err := NewBlockQuerier(h, 1500, 2500)
	require.NoError(t, err)

	ss := q.Select(false, nil, labels.MustNewMatcher(labels.MatchEqual, "a", "1"))
	require.Equal(t, false, ss.Next())
	require.Equal(t, 0, len(ss.Warnings()))
	require.NoError(t, q.Close())

	// Truncate again, this time the series should be deleted
	require.NoError(t, h.Truncate(2050))
	require.Equal(t, (*memSeries)(nil), h.series.getByHash(lset.Hash(), lset))
}

func TestHead_LogRollback(t *testing.T) {
	for _, compress := range []bool{false, true} {
		t.Run(fmt.Sprintf("compress=%t", compress), func(t *testing.T) {
			h, w := newTestHead(t, 1000, compress)
			defer func() {
				require.NoError(t, h.Close())
			}()

			app := h.Appender(context.Background())
			_, err := app.Append(0, labels.FromStrings("a", "b"), 1, 2)
			require.NoError(t, err)

			require.NoError(t, app.Rollback())
			recs := readTestWAL(t, w.Dir())

			require.Equal(t, 1, len(recs))

			series, ok := recs[0].([]record.RefSeries)
			require.True(t, ok, "expected series record but got %+v", recs[0])
			require.Equal(t, []record.RefSeries{{Ref: 1, Labels: labels.FromStrings("a", "b")}}, series)
		})
	}
}

// TestWalRepair_DecodingError ensures that a repair is run for an error
// when decoding a record.
func TestWalRepair_DecodingError(t *testing.T) {
	var enc record.Encoder
	for name, test := range map[string]struct {
		corrFunc  func(rec []byte) []byte // Func that applies the corruption to a record.
		rec       []byte
		totalRecs int
		expRecs   int
	}{
		"decode_series": {
			func(rec []byte) []byte {
				return rec[:3]
			},
			enc.Series([]record.RefSeries{{Ref: 1, Labels: labels.FromStrings("a", "b")}}, []byte{}),
			9,
			5,
		},
		"decode_samples": {
			func(rec []byte) []byte {
				return rec[:3]
			},
			enc.Samples([]record.RefSample{{Ref: 0, T: 99, V: 1}}, []byte{}),
			9,
			5,
		},
		"decode_tombstone": {
			func(rec []byte) []byte {
				return rec[:3]
			},
			enc.Tombstones([]tombstones.Stone{{Ref: 1, Intervals: tombstones.Intervals{}}}, []byte{}),
			9,
			5,
		},
	} {
		for _, compress := range []bool{false, true} {
			t.Run(fmt.Sprintf("%s,compress=%t", name, compress), func(t *testing.T) {
				dir, err := ioutil.TempDir("", "wal_repair")
				require.NoError(t, err)
				defer func() {
					require.NoError(t, os.RemoveAll(dir))
				}()

				// Fill the wal and corrupt it.
				{
					w, err := wal.New(nil, nil, filepath.Join(dir, "wal"), compress)
					require.NoError(t, err)

					for i := 1; i <= test.totalRecs; i++ {
						// At this point insert a corrupted record.
						if i-1 == test.expRecs {
							require.NoError(t, w.Log(test.corrFunc(test.rec)))
							continue
						}
						require.NoError(t, w.Log(test.rec))
					}

					opts := DefaultHeadOptions()
					opts.ChunkRange = 1
					opts.ChunkDirRoot = w.Dir()
					h, err := NewHead(nil, nil, w, opts, nil)
					require.NoError(t, err)
					require.Equal(t, 0.0, prom_testutil.ToFloat64(h.metrics.walCorruptionsTotal))
					initErr := h.Init(math.MinInt64)

					err = errors.Cause(initErr) // So that we can pick up errors even if wrapped.
					_, corrErr := err.(*wal.CorruptionErr)
					require.True(t, corrErr, "reading the wal didn't return corruption error")
					require.NoError(t, w.Close())
				}

				// Open the db to trigger a repair.
				{
					db, err := Open(dir, nil, nil, DefaultOptions(), nil)
					require.NoError(t, err)
					defer func() {
						require.NoError(t, db.Close())
					}()
					require.Equal(t, 1.0, prom_testutil.ToFloat64(db.head.metrics.walCorruptionsTotal))
				}

				// Read the wal content after the repair.
				{
					sr, err := wal.NewSegmentsReader(filepath.Join(dir, "wal"))
					require.NoError(t, err)
					defer sr.Close()
					r := wal.NewReader(sr)

					var actRec int
					for r.Next() {
						actRec++
					}
					require.NoError(t, r.Err())
					require.Equal(t, test.expRecs, actRec, "Wrong number of intact records")
				}
			})
		}
	}
}

func TestHeadReadWriterRepair(t *testing.T) {
	dir, err := ioutil.TempDir("", "head_read_writer_repair")
	require.NoError(t, err)
	defer func() {
		require.NoError(t, os.RemoveAll(dir))
	}()

	const chunkRange = 1000

	walDir := filepath.Join(dir, "wal")
	// Fill the chunk segments and corrupt it.
	{
		w, err := wal.New(nil, nil, walDir, false)
		require.NoError(t, err)

		opts := DefaultHeadOptions()
		opts.ChunkRange = chunkRange
		opts.ChunkDirRoot = dir
		h, err := NewHead(nil, nil, w, opts, nil)
		require.NoError(t, err)
		require.Equal(t, 0.0, prom_testutil.ToFloat64(h.metrics.mmapChunkCorruptionTotal))
		require.NoError(t, h.Init(math.MinInt64))

		s, created, _ := h.getOrCreate(1, labels.FromStrings("a", "1"))
		require.True(t, created, "series was not created")

		for i := 0; i < 7; i++ {
			ok, chunkCreated := s.append(int64(i*chunkRange), float64(i*chunkRange), 0, h.chunkDiskMapper)
			require.True(t, ok, "series append failed")
			require.True(t, chunkCreated, "chunk was not created")
			ok, chunkCreated = s.append(int64(i*chunkRange)+chunkRange-1, float64(i*chunkRange), 0, h.chunkDiskMapper)
			require.True(t, ok, "series append failed")
			require.False(t, chunkCreated, "chunk was created")
			require.NoError(t, h.chunkDiskMapper.CutNewFile())
		}
		require.NoError(t, h.Close())

		// Verify that there are 7 segment files.
		files, err := ioutil.ReadDir(mmappedChunksDir(dir))
		require.NoError(t, err)
		require.Equal(t, 7, len(files))

		// Corrupt the 4th file by writing a random byte to series ref.
		f, err := os.OpenFile(filepath.Join(mmappedChunksDir(dir), files[3].Name()), os.O_WRONLY, 0666)
		require.NoError(t, err)
		n, err := f.WriteAt([]byte{67, 88}, chunks.HeadChunkFileHeaderSize+2)
		require.NoError(t, err)
		require.Equal(t, 2, n)
		require.NoError(t, f.Close())
	}

	// Open the db to trigger a repair.
	{
		db, err := Open(dir, nil, nil, DefaultOptions(), nil)
		require.NoError(t, err)
		defer func() {
			require.NoError(t, db.Close())
		}()
		require.Equal(t, 1.0, prom_testutil.ToFloat64(db.head.metrics.mmapChunkCorruptionTotal))
	}

	// Verify that there are 3 segment files after the repair.
	// The segments from the corrupt segment should be removed.
	{
		files, err := ioutil.ReadDir(mmappedChunksDir(dir))
		require.NoError(t, err)
		require.Equal(t, 3, len(files))
	}
}

func TestNewWalSegmentOnTruncate(t *testing.T) {
	h, wlog := newTestHead(t, 1000, false)
	defer func() {
		require.NoError(t, h.Close())
	}()
	add := func(ts int64) {
		app := h.Appender(context.Background())
		_, err := app.Append(0, labels.Labels{{Name: "a", Value: "b"}}, ts, 0)
		require.NoError(t, err)
		require.NoError(t, app.Commit())
	}

	add(0)
	_, last, err := wal.Segments(wlog.Dir())
	require.NoError(t, err)
	require.Equal(t, 0, last)

	add(1)
	require.NoError(t, h.Truncate(1))
	_, last, err = wal.Segments(wlog.Dir())
	require.NoError(t, err)
	require.Equal(t, 1, last)

	add(2)
	require.NoError(t, h.Truncate(2))
	_, last, err = wal.Segments(wlog.Dir())
	require.NoError(t, err)
	require.Equal(t, 2, last)
}

func TestAddDuplicateLabelName(t *testing.T) {
	h, _ := newTestHead(t, 1000, false)
	defer func() {
		require.NoError(t, h.Close())
	}()

	add := func(labels labels.Labels, labelName string) {
		app := h.Appender(context.Background())
		_, err := app.Append(0, labels, 0, 0)
		require.Error(t, err)
		require.Equal(t, fmt.Sprintf(`label name "%s" is not unique: invalid sample`, labelName), err.Error())
	}

	add(labels.Labels{{Name: "a", Value: "c"}, {Name: "a", Value: "b"}}, "a")
	add(labels.Labels{{Name: "a", Value: "c"}, {Name: "a", Value: "c"}}, "a")
	add(labels.Labels{{Name: "__name__", Value: "up"}, {Name: "job", Value: "prometheus"}, {Name: "le", Value: "500"}, {Name: "le", Value: "400"}, {Name: "unit", Value: "s"}}, "le")
}

func TestMemSeriesIsolation(t *testing.T) {
	// Put a series, select it. GC it and then access it.
	lastValue := func(h *Head, maxAppendID uint64) int {
		idx, err := h.Index()

		require.NoError(t, err)

		iso := h.iso.State(math.MinInt64, math.MaxInt64)
		iso.maxAppendID = maxAppendID

		chunks, err := h.chunksRange(math.MinInt64, math.MaxInt64, iso)
		require.NoError(t, err)
		// Hm.. here direct block chunk querier might be required?
		querier := blockQuerier{
			blockBaseQuerier: &blockBaseQuerier{
				index:      idx,
				chunks:     chunks,
				tombstones: tombstones.NewMemTombstones(),

				mint: 0,
				maxt: 10000,
			},
		}

		require.NoError(t, err)
		defer querier.Close()

		ss := querier.Select(false, nil, labels.MustNewMatcher(labels.MatchEqual, "foo", "bar"))
		_, seriesSet, ws, err := expandSeriesSet(ss)
		require.NoError(t, err)
		require.Equal(t, 0, len(ws))

		for _, series := range seriesSet {
			return int(series[len(series)-1].v)
		}
		return -1
	}

	addSamples := func(h *Head) int {
		i := 1
		for ; i <= 1000; i++ {
			var app storage.Appender
			// To initialize bounds.
			if h.MinTime() == math.MaxInt64 {
				app = &initAppender{head: h}
			} else {
				a := h.appender()
				a.cleanupAppendIDsBelow = 0
				app = a
			}

			_, err := app.Append(0, labels.FromStrings("foo", "bar"), int64(i), float64(i))
			require.NoError(t, err)
			require.NoError(t, app.Commit())
		}
		return i
	}

	testIsolation := func(h *Head, i int) {
	}

	// Test isolation without restart of Head.
	hb, _ := newTestHead(t, 1000, false)
	i := addSamples(hb)
	testIsolation(hb, i)

	// Test simple cases in different chunks when no appendID cleanup has been performed.
	require.Equal(t, 10, lastValue(hb, 10))
	require.Equal(t, 130, lastValue(hb, 130))
	require.Equal(t, 160, lastValue(hb, 160))
	require.Equal(t, 240, lastValue(hb, 240))
	require.Equal(t, 500, lastValue(hb, 500))
	require.Equal(t, 750, lastValue(hb, 750))
	require.Equal(t, 995, lastValue(hb, 995))
	require.Equal(t, 999, lastValue(hb, 999))

	// Cleanup appendIDs below 500.
	app := hb.appender()
	app.cleanupAppendIDsBelow = 500
	_, err := app.Append(0, labels.FromStrings("foo", "bar"), int64(i), float64(i))
	require.NoError(t, err)
	require.NoError(t, app.Commit())
	i++

	// We should not get queries with a maxAppendID below 500 after the cleanup,
	// but they only take the remaining appendIDs into account.
	require.Equal(t, 499, lastValue(hb, 10))
	require.Equal(t, 499, lastValue(hb, 130))
	require.Equal(t, 499, lastValue(hb, 160))
	require.Equal(t, 499, lastValue(hb, 240))
	require.Equal(t, 500, lastValue(hb, 500))
	require.Equal(t, 995, lastValue(hb, 995))
	require.Equal(t, 999, lastValue(hb, 999))

	// Cleanup appendIDs below 1000, which means the sample buffer is
	// the only thing with appendIDs.
	app = hb.appender()
	app.cleanupAppendIDsBelow = 1000
	_, err = app.Append(0, labels.FromStrings("foo", "bar"), int64(i), float64(i))
	require.NoError(t, err)
	require.NoError(t, app.Commit())
	require.Equal(t, 999, lastValue(hb, 998))
	require.Equal(t, 999, lastValue(hb, 999))
	require.Equal(t, 1000, lastValue(hb, 1000))
	require.Equal(t, 1001, lastValue(hb, 1001))
	require.Equal(t, 1002, lastValue(hb, 1002))
	require.Equal(t, 1002, lastValue(hb, 1003))

	i++
	// Cleanup appendIDs below 1001, but with a rollback.
	app = hb.appender()
	app.cleanupAppendIDsBelow = 1001
	_, err = app.Append(0, labels.FromStrings("foo", "bar"), int64(i), float64(i))
	require.NoError(t, err)
	require.NoError(t, app.Rollback())
	require.Equal(t, 1000, lastValue(hb, 999))
	require.Equal(t, 1000, lastValue(hb, 1000))
	require.Equal(t, 1001, lastValue(hb, 1001))
	require.Equal(t, 1002, lastValue(hb, 1002))
	require.Equal(t, 1002, lastValue(hb, 1003))

	require.NoError(t, hb.Close())

	// Test isolation with restart of Head. This is to verify the num samples of chunks after m-map chunk replay.
	hb, w := newTestHead(t, 1000, false)
	i = addSamples(hb)
	require.NoError(t, hb.Close())

	wlog, err := wal.NewSize(nil, nil, w.Dir(), 32768, false)
	require.NoError(t, err)
	opts := DefaultHeadOptions()
	opts.ChunkRange = 1000
	opts.ChunkDirRoot = wlog.Dir()
	hb, err = NewHead(nil, nil, wlog, opts, nil)
	defer func() { require.NoError(t, hb.Close()) }()
	require.NoError(t, err)
	require.NoError(t, hb.Init(0))

	// No appends after restarting. Hence all should return the last value.
	require.Equal(t, 1000, lastValue(hb, 10))
	require.Equal(t, 1000, lastValue(hb, 130))
	require.Equal(t, 1000, lastValue(hb, 160))
	require.Equal(t, 1000, lastValue(hb, 240))
	require.Equal(t, 1000, lastValue(hb, 500))

	// Cleanup appendIDs below 1000, which means the sample buffer is
	// the only thing with appendIDs.
	app = hb.appender()
	_, err = app.Append(0, labels.FromStrings("foo", "bar"), int64(i), float64(i))
	i++
	require.NoError(t, err)
	require.NoError(t, app.Commit())
	require.Equal(t, 1001, lastValue(hb, 998))
	require.Equal(t, 1001, lastValue(hb, 999))
	require.Equal(t, 1001, lastValue(hb, 1000))
	require.Equal(t, 1001, lastValue(hb, 1001))
	require.Equal(t, 1001, lastValue(hb, 1002))
	require.Equal(t, 1001, lastValue(hb, 1003))

	// Cleanup appendIDs below 1002, but with a rollback.
	app = hb.appender()
	_, err = app.Append(0, labels.FromStrings("foo", "bar"), int64(i), float64(i))
	require.NoError(t, err)
	require.NoError(t, app.Rollback())
	require.Equal(t, 1001, lastValue(hb, 999))
	require.Equal(t, 1001, lastValue(hb, 1000))
	require.Equal(t, 1001, lastValue(hb, 1001))
	require.Equal(t, 1001, lastValue(hb, 1002))
	require.Equal(t, 1001, lastValue(hb, 1003))
}

func TestIsolationRollback(t *testing.T) {
	// Rollback after a failed append and test if the low watermark has progressed anyway.
	hb, _ := newTestHead(t, 1000, false)
	defer func() {
		require.NoError(t, hb.Close())
	}()

	app := hb.Appender(context.Background())
	_, err := app.Append(0, labels.FromStrings("foo", "bar"), 0, 0)
	require.NoError(t, err)
	require.NoError(t, app.Commit())
	require.Equal(t, uint64(1), hb.iso.lowWatermark())

	app = hb.Appender(context.Background())
	_, err = app.Append(0, labels.FromStrings("foo", "bar"), 1, 1)
	require.NoError(t, err)
	_, err = app.Append(0, labels.FromStrings("foo", "bar", "foo", "baz"), 2, 2)
	require.Error(t, err)
	require.NoError(t, app.Rollback())
	require.Equal(t, uint64(2), hb.iso.lowWatermark())

	app = hb.Appender(context.Background())
	_, err = app.Append(0, labels.FromStrings("foo", "bar"), 3, 3)
	require.NoError(t, err)
	require.NoError(t, app.Commit())
	require.Equal(t, uint64(3), hb.iso.lowWatermark(), "Low watermark should proceed to 3 even if append #2 was rolled back.")
}

func TestIsolationLowWatermarkMonotonous(t *testing.T) {
	hb, _ := newTestHead(t, 1000, false)
	defer func() {
		require.NoError(t, hb.Close())
	}()

	app1 := hb.Appender(context.Background())
	_, err := app1.Append(0, labels.FromStrings("foo", "bar"), 0, 0)
	require.NoError(t, err)
	require.NoError(t, app1.Commit())
	require.Equal(t, uint64(1), hb.iso.lowWatermark(), "Low watermark should by 1 after 1st append.")

	app1 = hb.Appender(context.Background())
	_, err = app1.Append(0, labels.FromStrings("foo", "bar"), 1, 1)
	require.NoError(t, err)
	require.Equal(t, uint64(2), hb.iso.lowWatermark(), "Low watermark should be two, even if append is not committed yet.")

	app2 := hb.Appender(context.Background())
	_, err = app2.Append(0, labels.FromStrings("foo", "baz"), 1, 1)
	require.NoError(t, err)
	require.NoError(t, app2.Commit())
	require.Equal(t, uint64(2), hb.iso.lowWatermark(), "Low watermark should stay two because app1 is not committed yet.")

	is := hb.iso.State(math.MinInt64, math.MaxInt64)
	require.Equal(t, uint64(2), hb.iso.lowWatermark(), "After simulated read (iso state retrieved), low watermark should stay at 2.")

	require.NoError(t, app1.Commit())
	require.Equal(t, uint64(2), hb.iso.lowWatermark(), "Even after app1 is committed, low watermark should stay at 2 because read is still ongoing.")

	is.Close()
	require.Equal(t, uint64(3), hb.iso.lowWatermark(), "After read has finished (iso state closed), low watermark should jump to three.")
}

func TestIsolationAppendIDZeroIsNoop(t *testing.T) {
	h, _ := newTestHead(t, 1000, false)
	defer func() {
		require.NoError(t, h.Close())
	}()

	h.initTime(0)

	s, _, _ := h.getOrCreate(1, labels.FromStrings("a", "1"))

	ok, _ := s.append(0, 0, 0, h.chunkDiskMapper)
	require.True(t, ok, "Series append failed.")
	require.Equal(t, 0, s.txs.txIDCount, "Series should not have an appendID after append with appendID=0.")
}

func TestHeadSeriesChunkRace(t *testing.T) {
	for i := 0; i < 1000; i++ {
		testHeadSeriesChunkRace(t)
	}
}

func TestIsolationWithoutAdd(t *testing.T) {
	hb, _ := newTestHead(t, 1000, false)
	defer func() {
		require.NoError(t, hb.Close())
	}()

	app := hb.Appender(context.Background())
	require.NoError(t, app.Commit())

	app = hb.Appender(context.Background())
	_, err := app.Append(0, labels.FromStrings("foo", "baz"), 1, 1)
	require.NoError(t, err)
	require.NoError(t, app.Commit())

	require.Equal(t, hb.iso.lastAppendID(), hb.iso.lowWatermark(), "High watermark should be equal to the low watermark")
}

func TestOutOfOrderSamplesMetric(t *testing.T) {
	dir, err := ioutil.TempDir("", "test")
	require.NoError(t, err)
	defer func() {
		require.NoError(t, os.RemoveAll(dir))
	}()

	db, err := Open(dir, nil, nil, DefaultOptions(), nil)
	require.NoError(t, err)
	defer func() {
		require.NoError(t, db.Close())
	}()
	db.DisableCompactions()

	ctx := context.Background()
	app := db.Appender(ctx)
	for i := 1; i <= 5; i++ {
		_, err = app.Append(0, labels.FromStrings("a", "b"), int64(i), 99)
		require.NoError(t, err)
	}
	require.NoError(t, app.Commit())

	// Test out of order metric.
	require.Equal(t, 0.0, prom_testutil.ToFloat64(db.head.metrics.outOfOrderSamples))
	app = db.Appender(ctx)
	_, err = app.Append(0, labels.FromStrings("a", "b"), 2, 99)
	require.Equal(t, storage.ErrOutOfOrderSample, err)
	require.Equal(t, 1.0, prom_testutil.ToFloat64(db.head.metrics.outOfOrderSamples))

	_, err = app.Append(0, labels.FromStrings("a", "b"), 3, 99)
	require.Equal(t, storage.ErrOutOfOrderSample, err)
	require.Equal(t, 2.0, prom_testutil.ToFloat64(db.head.metrics.outOfOrderSamples))

	_, err = app.Append(0, labels.FromStrings("a", "b"), 4, 99)
	require.Equal(t, storage.ErrOutOfOrderSample, err)
	require.Equal(t, 3.0, prom_testutil.ToFloat64(db.head.metrics.outOfOrderSamples))
	require.NoError(t, app.Commit())

	// Compact Head to test out of bound metric.
	app = db.Appender(ctx)
	_, err = app.Append(0, labels.FromStrings("a", "b"), DefaultBlockDuration*2, 99)
	require.NoError(t, err)
	require.NoError(t, app.Commit())

	require.Equal(t, int64(math.MinInt64), db.head.minValidTime.Load())
	require.NoError(t, db.Compact())
	require.Greater(t, db.head.minValidTime.Load(), int64(0))

	app = db.Appender(ctx)
	_, err = app.Append(0, labels.FromStrings("a", "b"), db.head.minValidTime.Load()-2, 99)
	require.Equal(t, storage.ErrOutOfBounds, err)
	require.Equal(t, 1.0, prom_testutil.ToFloat64(db.head.metrics.outOfBoundSamples))

	_, err = app.Append(0, labels.FromStrings("a", "b"), db.head.minValidTime.Load()-1, 99)
	require.Equal(t, storage.ErrOutOfBounds, err)
	require.Equal(t, 2.0, prom_testutil.ToFloat64(db.head.metrics.outOfBoundSamples))
	require.NoError(t, app.Commit())

	// Some more valid samples for out of order.
	app = db.Appender(ctx)
	for i := 1; i <= 5; i++ {
		_, err = app.Append(0, labels.FromStrings("a", "b"), db.head.minValidTime.Load()+DefaultBlockDuration+int64(i), 99)
		require.NoError(t, err)
	}
	require.NoError(t, app.Commit())

	// Test out of order metric.
	app = db.Appender(ctx)
	_, err = app.Append(0, labels.FromStrings("a", "b"), db.head.minValidTime.Load()+DefaultBlockDuration+2, 99)
	require.Equal(t, storage.ErrOutOfOrderSample, err)
	require.Equal(t, 4.0, prom_testutil.ToFloat64(db.head.metrics.outOfOrderSamples))

	_, err = app.Append(0, labels.FromStrings("a", "b"), db.head.minValidTime.Load()+DefaultBlockDuration+3, 99)
	require.Equal(t, storage.ErrOutOfOrderSample, err)
	require.Equal(t, 5.0, prom_testutil.ToFloat64(db.head.metrics.outOfOrderSamples))

	_, err = app.Append(0, labels.FromStrings("a", "b"), db.head.minValidTime.Load()+DefaultBlockDuration+4, 99)
	require.Equal(t, storage.ErrOutOfOrderSample, err)
	require.Equal(t, 6.0, prom_testutil.ToFloat64(db.head.metrics.outOfOrderSamples))
	require.NoError(t, app.Commit())
}

func testHeadSeriesChunkRace(t *testing.T) {
	h, _ := newTestHead(t, 1000, false)
	defer func() {
		require.NoError(t, h.Close())
	}()
	require.NoError(t, h.Init(0))
	app := h.Appender(context.Background())

	s2, err := app.Append(0, labels.FromStrings("foo2", "bar"), 5, 0)
	require.NoError(t, err)
	for ts := int64(6); ts < 11; ts++ {
		_, err = app.Append(s2, nil, ts, 0)
		require.NoError(t, err)
	}
	require.NoError(t, app.Commit())

	var wg sync.WaitGroup
	matcher := labels.MustNewMatcher(labels.MatchEqual, "", "")
	q, err := NewBlockQuerier(h, 18, 22)
	require.NoError(t, err)
	defer q.Close()

	wg.Add(1)
	go func() {
		h.updateMinMaxTime(20, 25)
		h.gc()
		wg.Done()
	}()
	ss := q.Select(false, nil, matcher)
	for ss.Next() {
	}
	require.NoError(t, ss.Err())
	wg.Wait()
}

func TestHeadLabelNamesValuesWithMinMaxRange(t *testing.T) {
	head, _ := newTestHead(t, 1000, false)
	defer func() {
		require.NoError(t, head.Close())
	}()

	const (
		firstSeriesTimestamp  int64 = 100
		secondSeriesTimestamp int64 = 200
		lastSeriesTimestamp   int64 = 300
	)
	var (
		seriesTimestamps = []int64{firstSeriesTimestamp,
			secondSeriesTimestamp,
			lastSeriesTimestamp,
		}
		expectedLabelNames  = []string{"a", "b", "c"}
		expectedLabelValues = []string{"d", "e", "f"}
	)

	app := head.Appender(context.Background())
	for i, name := range expectedLabelNames {
		_, err := app.Append(0, labels.Labels{{Name: name, Value: expectedLabelValues[i]}}, seriesTimestamps[i], 0)
		require.NoError(t, err)
	}
	require.NoError(t, app.Commit())
	require.Equal(t, head.MinTime(), firstSeriesTimestamp)
	require.Equal(t, head.MaxTime(), lastSeriesTimestamp)

	var testCases = []struct {
		name           string
		mint           int64
		maxt           int64
		expectedNames  []string
		expectedValues []string
	}{
		{"maxt less than head min", head.MaxTime() - 10, head.MinTime() - 10, []string{}, []string{}},
		{"mint less than head max", head.MaxTime() + 10, head.MinTime() + 10, []string{}, []string{}},
		{"mint and maxt outside head", head.MaxTime() + 10, head.MinTime() - 10, []string{}, []string{}},
		{"mint and maxt within head", head.MaxTime() - 10, head.MinTime() + 10, expectedLabelNames, expectedLabelValues},
	}

	for _, tt := range testCases {
		t.Run(tt.name, func(t *testing.T) {
			headIdxReader := head.indexRange(tt.mint, tt.maxt)
			actualLabelNames, err := headIdxReader.LabelNames()
			require.NoError(t, err)
			require.Equal(t, tt.expectedNames, actualLabelNames)
			if len(tt.expectedValues) > 0 {
				for i, name := range expectedLabelNames {
					actualLabelValue, err := headIdxReader.SortedLabelValues(name)
					require.NoError(t, err)
					require.Equal(t, []string{tt.expectedValues[i]}, actualLabelValue)
				}
			}
		})
	}
}

func TestHeadLabelValuesWithMatchers(t *testing.T) {
	head, _ := newTestHead(t, 1000, false)
	t.Cleanup(func() { require.NoError(t, head.Close()) })

	app := head.Appender(context.Background())
	for i := 0; i < 100; i++ {
		_, err := app.Append(0, labels.Labels{
			{Name: "unique", Value: fmt.Sprintf("value%d", i)},
			{Name: "tens", Value: fmt.Sprintf("value%d", i/10)},
		}, 100, 0)
		require.NoError(t, err)
	}
	require.NoError(t, app.Commit())

	var testCases = []struct {
		name           string
		labelName      string
		matchers       []*labels.Matcher
		expectedValues []string
	}{
		{
			name:           "get tens based on unique id",
			labelName:      "tens",
			matchers:       []*labels.Matcher{labels.MustNewMatcher(labels.MatchEqual, "unique", "value35")},
			expectedValues: []string{"value3"},
		}, {
			name:           "get unique ids based on a ten",
			labelName:      "unique",
			matchers:       []*labels.Matcher{labels.MustNewMatcher(labels.MatchEqual, "tens", "value1")},
			expectedValues: []string{"value10", "value11", "value12", "value13", "value14", "value15", "value16", "value17", "value18", "value19"},
		}, {
			name:           "get tens by pattern matching on unique id",
			labelName:      "tens",
			matchers:       []*labels.Matcher{labels.MustNewMatcher(labels.MatchRegexp, "unique", "value[5-7]5")},
			expectedValues: []string{"value5", "value6", "value7"},
		}, {
			name:           "get tens by matching for absence of unique label",
			labelName:      "tens",
			matchers:       []*labels.Matcher{labels.MustNewMatcher(labels.MatchNotEqual, "unique", "")},
			expectedValues: []string{"value0", "value1", "value2", "value3", "value4", "value5", "value6", "value7", "value8", "value9"},
		},
	}

	for _, tt := range testCases {
		t.Run(tt.name, func(t *testing.T) {
			headIdxReader := head.indexRange(0, 200)

			actualValues, err := headIdxReader.SortedLabelValues(tt.labelName, tt.matchers...)
			require.NoError(t, err)
			require.Equal(t, tt.expectedValues, actualValues)

			actualValues, err = headIdxReader.LabelValues(tt.labelName, tt.matchers...)
			sort.Strings(actualValues)
			require.NoError(t, err)
			require.Equal(t, tt.expectedValues, actualValues)
		})
	}
}

func TestHeadLabelNamesWithMatchers(t *testing.T) {
	head, _ := newTestHead(t, 1000, false)
	defer func() {
		require.NoError(t, head.Close())
	}()

	app := head.Appender(context.Background())
	for i := 0; i < 100; i++ {
		_, err := app.Append(0, labels.Labels{
			{Name: "unique", Value: fmt.Sprintf("value%d", i)},
		}, 100, 0)
		require.NoError(t, err)

		if i%10 == 0 {
			_, err := app.Append(0, labels.Labels{
				{Name: "unique", Value: fmt.Sprintf("value%d", i)},
				{Name: "tens", Value: fmt.Sprintf("value%d", i/10)},
			}, 100, 0)
			require.NoError(t, err)
		}

		if i%20 == 0 {
			_, err := app.Append(0, labels.Labels{
				{Name: "unique", Value: fmt.Sprintf("value%d", i)},
				{Name: "tens", Value: fmt.Sprintf("value%d", i/10)},
				{Name: "twenties", Value: fmt.Sprintf("value%d", i/20)},
			}, 100, 0)
			require.NoError(t, err)
		}
	}
	require.NoError(t, app.Commit())

	testCases := []struct {
		name          string
		labelName     string
		matchers      []*labels.Matcher
		expectedNames []string
	}{
		{
			name:          "get with non-empty unique: all",
			matchers:      []*labels.Matcher{labels.MustNewMatcher(labels.MatchNotEqual, "unique", "")},
			expectedNames: []string{"tens", "twenties", "unique"},
		}, {
			name:          "get with unique ending in 1: only unique",
			matchers:      []*labels.Matcher{labels.MustNewMatcher(labels.MatchRegexp, "unique", "value.*1")},
			expectedNames: []string{"unique"},
		}, {
			name:          "get with unique = value20: all",
			matchers:      []*labels.Matcher{labels.MustNewMatcher(labels.MatchEqual, "unique", "value20")},
			expectedNames: []string{"tens", "twenties", "unique"},
		}, {
			name:          "get tens = 1: unique & tens",
			matchers:      []*labels.Matcher{labels.MustNewMatcher(labels.MatchEqual, "tens", "value1")},
			expectedNames: []string{"tens", "unique"},
		},
	}

	for _, tt := range testCases {
		t.Run(tt.name, func(t *testing.T) {
			headIdxReader := head.indexRange(0, 200)

			actualNames, err := headIdxReader.LabelNames(tt.matchers...)
			require.NoError(t, err)
			require.Equal(t, tt.expectedNames, actualNames)
		})
	}
}

func TestErrReuseAppender(t *testing.T) {
	head, _ := newTestHead(t, 1000, false)
	defer func() {
		require.NoError(t, head.Close())
	}()

	app := head.Appender(context.Background())
	_, err := app.Append(0, labels.Labels{{Name: "test", Value: "test"}}, 0, 0)
	require.NoError(t, err)
	require.NoError(t, app.Commit())
	require.Error(t, app.Commit())
	require.Error(t, app.Rollback())

	app = head.Appender(context.Background())
	_, err = app.Append(0, labels.Labels{{Name: "test", Value: "test"}}, 1, 0)
	require.NoError(t, err)
	require.NoError(t, app.Rollback())
	require.Error(t, app.Rollback())
	require.Error(t, app.Commit())

	app = head.Appender(context.Background())
	_, err = app.Append(0, labels.Labels{{Name: "test", Value: "test"}}, 2, 0)
	require.NoError(t, err)
	require.NoError(t, app.Commit())
	require.Error(t, app.Rollback())
	require.Error(t, app.Commit())

	app = head.Appender(context.Background())
	_, err = app.Append(0, labels.Labels{{Name: "test", Value: "test"}}, 3, 0)
	require.NoError(t, err)
	require.NoError(t, app.Rollback())
	require.Error(t, app.Commit())
	require.Error(t, app.Rollback())
}

func TestHeadMintAfterTruncation(t *testing.T) {
	chunkRange := int64(2000)
	head, _ := newTestHead(t, chunkRange, false)

	app := head.Appender(context.Background())
	_, err := app.Append(0, labels.Labels{{Name: "a", Value: "b"}}, 100, 100)
	require.NoError(t, err)
	_, err = app.Append(0, labels.Labels{{Name: "a", Value: "b"}}, 4000, 200)
	require.NoError(t, err)
	_, err = app.Append(0, labels.Labels{{Name: "a", Value: "b"}}, 8000, 300)
	require.NoError(t, err)
	require.NoError(t, app.Commit())

	// Truncating outside the appendable window and actual mint being outside
	// appendable window should leave mint at the actual mint.
	require.NoError(t, head.Truncate(3500))
	require.Equal(t, int64(4000), head.MinTime())
	require.Equal(t, int64(4000), head.minValidTime.Load())

	// After truncation outside the appendable window if the actual min time
	// is in the appendable window then we should leave mint at the start of appendable window.
	require.NoError(t, head.Truncate(5000))
	require.Equal(t, head.appendableMinValidTime(), head.MinTime())
	require.Equal(t, head.appendableMinValidTime(), head.minValidTime.Load())

	// If the truncation time is inside the appendable window, then the min time
	// should be the truncation time.
	require.NoError(t, head.Truncate(7500))
	require.Equal(t, int64(7500), head.MinTime())
	require.Equal(t, int64(7500), head.minValidTime.Load())

	require.NoError(t, head.Close())
}

func TestHeadExemplars(t *testing.T) {
	chunkRange := int64(2000)
	head, _ := newTestHead(t, chunkRange, false)
	app := head.Appender(context.Background())

	l := labels.FromStrings("traceId", "123")
	// It is perfectly valid to add Exemplars before the current start time -
	// histogram buckets that haven't been update in a while could still be
	// exported exemplars from an hour ago.
	ref, err := app.Append(0, labels.Labels{{Name: "a", Value: "b"}}, 100, 100)
	require.NoError(t, err)
	_, err = app.AppendExemplar(ref, l, exemplar.Exemplar{
		Labels: l,
		HasTs:  true,
		Ts:     -1000,
		Value:  1,
	})
	require.NoError(t, err)
	require.NoError(t, app.Commit())
	require.NoError(t, head.Close())
}

func BenchmarkHeadLabelValuesWithMatchers(b *testing.B) {
	chunkRange := int64(2000)
	head, _ := newTestHead(b, chunkRange, false)
	b.Cleanup(func() { require.NoError(b, head.Close()) })

	app := head.Appender(context.Background())

	metricCount := 1000000
	for i := 0; i < metricCount; i++ {
		_, err := app.Append(0, labels.Labels{
			{Name: "unique", Value: fmt.Sprintf("value%d", i)},
			{Name: "tens", Value: fmt.Sprintf("value%d", i/(metricCount/10))},
			{Name: "ninety", Value: fmt.Sprintf("value%d", i/(metricCount/10)/9)}, // "0" for the first 90%, then "1"
		}, 100, 0)
		require.NoError(b, err)
	}
	require.NoError(b, app.Commit())

	headIdxReader := head.indexRange(0, 200)
	matchers := []*labels.Matcher{labels.MustNewMatcher(labels.MatchEqual, "ninety", "value0")}

	b.ResetTimer()
	b.ReportAllocs()

	for benchIdx := 0; benchIdx < b.N; benchIdx++ {
		actualValues, err := headIdxReader.LabelValues("tens", matchers...)
		require.NoError(b, err)
		require.Equal(b, 9, len(actualValues))
	}
}

func TestMemSafeIteratorSeekIntoBuffer(t *testing.T) {
	dir, err := ioutil.TempDir("", "iterator_seek")
	require.NoError(t, err)
	defer func() {
		require.NoError(t, os.RemoveAll(dir))
	}()
	// This is usually taken from the Head, but passing manually here.
	chunkDiskMapper, err := chunks.NewChunkDiskMapper(dir, chunkenc.NewPool(), chunks.DefaultWriteBufferSize)
	require.NoError(t, err)
	defer func() {
		require.NoError(t, chunkDiskMapper.Close())
	}()

	s := newMemSeries(labels.Labels{}, 1, 500, nil)

	for i := 0; i < 7; i++ {
		ok, _ := s.append(int64(i), float64(i), 0, chunkDiskMapper)
		require.True(t, ok, "sample append failed")
	}

	it := s.iterator(s.chunkID(len(s.mmappedChunks)), nil, chunkDiskMapper, nil)
	_, ok := it.(*memSafeIterator)
	require.True(t, ok)

	// First point.
	ok = it.Seek(0)
	require.True(t, ok)
	ts, val := it.At()
	require.Equal(t, int64(0), ts)
	require.Equal(t, float64(0), val)

	// Advance one point.
	ok = it.Next()
	require.True(t, ok)
	ts, val = it.At()
	require.Equal(t, int64(1), ts)
	require.Equal(t, float64(1), val)

	// Seeking an older timestamp shouldn't cause the iterator to go backwards.
	ok = it.Seek(0)
	require.True(t, ok)
	ts, val = it.At()
	require.Equal(t, int64(1), ts)
	require.Equal(t, float64(1), val)

	// Seek into the buffer.
	ok = it.Seek(3)
	require.True(t, ok)
	ts, val = it.At()
	require.Equal(t, int64(3), ts)
	require.Equal(t, float64(3), val)

	// Iterate through the rest of the buffer.
	for i := 4; i < 7; i++ {
		ok = it.Next()
		require.True(t, ok)
		ts, val = it.At()
		require.Equal(t, int64(i), ts)
		require.Equal(t, float64(i), val)
	}

	// Run out of elements in the iterator.
	ok = it.Next()
	require.False(t, ok)
	ok = it.Seek(7)
	require.False(t, ok)
}

<<<<<<< HEAD
func TestAppendHistogram(t *testing.T) {
	l := labels.Labels{{Name: "a", Value: "b"}}
	for _, numHistograms := range []int{1, 10, 150, 200, 250, 300} {
		t.Run(fmt.Sprintf("%d", numHistograms), func(t *testing.T) {
			head, _ := newTestHead(t, 1000, false)
			t.Cleanup(func() {
				require.NoError(t, head.Close())
			})

			require.NoError(t, head.Init(0))
			app := head.Appender(context.Background())

			type timedHist struct {
				t int64
				h histogram.SparseHistogram
			}
			expHists := make([]timedHist, 0, numHistograms)
			for i, h := range generateHistograms(numHistograms) {
				_, err := app.AppendHistogram(0, l, int64(i), h)
				require.NoError(t, err)
				expHists = append(expHists, timedHist{int64(i), h})
			}
			require.NoError(t, app.Commit())

			q, err := NewBlockQuerier(head, head.MinTime(), head.MaxTime())
			require.NoError(t, err)
			t.Cleanup(func() {
				require.NoError(t, q.Close())
			})

			ss := q.Select(false, nil, labels.MustNewMatcher(labels.MatchEqual, "a", "b"))

			require.True(t, ss.Next())
			s := ss.At()
			require.False(t, ss.Next())

			it := s.Iterator()
			actHists := make([]timedHist, 0, len(expHists))
			for it.Next() {
				t, h := it.AtHistogram()
				actHists = append(actHists, timedHist{t, h.Copy()})
			}

			require.Equal(t, expHists, actHists)
		})
	}
}

func generateHistograms(n int) (r []histogram.SparseHistogram) {
	for i := 0; i < n; i++ {
		r = append(r, histogram.SparseHistogram{
			Count:     5 + uint64(i*4),
			ZeroCount: 2 + uint64(i),
			Sum:       18.4 * float64(i+1),
			Schema:    1,
			PositiveSpans: []histogram.Span{
				{Offset: 0, Length: 2},
				{Offset: 1, Length: 2},
			},
			PositiveBuckets: []int64{int64(i + 1), 1, -1, 0},
			NegativeBuckets: []int64{},
		})
	}

	return r
=======
// Tests https://github.com/prometheus/prometheus/issues/8221.
func TestChunkNotFoundHeadGCRace(t *testing.T) {
	db := newTestDB(t)
	db.DisableCompactions()

	var (
		app        = db.Appender(context.Background())
		ref        = uint64(0)
		mint, maxt = int64(0), int64(0)
		err        error
	)

	// Appends samples to span over 1.5 block ranges.
	// 7 chunks with 15s scrape interval.
	for i := int64(0); i <= 120*7; i++ {
		ts := i * DefaultBlockDuration / (4 * 120)
		ref, err = app.Append(ref, labels.FromStrings("a", "b"), ts, float64(i))
		require.NoError(t, err)
		maxt = ts
	}
	require.NoError(t, app.Commit())

	// Get a querier before compaction (or when compaction is about to begin).
	q, err := db.Querier(context.Background(), mint, maxt)
	require.NoError(t, err)

	// Query the compacted range and get the first series before compaction.
	ss := q.Select(true, nil, labels.MustNewMatcher(labels.MatchEqual, "a", "b"))
	require.True(t, ss.Next())
	s := ss.At()

	var wg sync.WaitGroup
	wg.Add(1)
	go func() {
		defer wg.Done()
		// Compacting head while the querier spans the compaction time.
		require.NoError(t, db.Compact())
		require.Greater(t, len(db.Blocks()), 0)
	}()

	// Give enough time for compaction to finish.
	// We expect it to be blocked until querier is closed.
	<-time.After(3 * time.Second)

	// Now consume after compaction when it's gone.
	it := s.Iterator()
	for it.Next() {
		_, _ = it.At()
	}
	// It should error here without any fix for the mentioned issue.
	require.NoError(t, it.Err())
	for ss.Next() {
		s = ss.At()
		it := s.Iterator()
		for it.Next() {
			_, _ = it.At()
		}
		require.NoError(t, it.Err())
	}
	require.NoError(t, ss.Err())

	require.NoError(t, q.Close())
	wg.Wait()
}

// Tests https://github.com/prometheus/prometheus/issues/9079.
func TestDataMissingOnQueryDuringCompaction(t *testing.T) {
	db := newTestDB(t)
	db.DisableCompactions()

	var (
		app        = db.Appender(context.Background())
		ref        = uint64(0)
		mint, maxt = int64(0), int64(0)
		err        error
	)

	// Appends samples to span over 1.5 block ranges.
	expSamples := make([]tsdbutil.Sample, 0)
	// 7 chunks with 15s scrape interval.
	for i := int64(0); i <= 120*7; i++ {
		ts := i * DefaultBlockDuration / (4 * 120)
		ref, err = app.Append(ref, labels.FromStrings("a", "b"), ts, float64(i))
		require.NoError(t, err)
		maxt = ts
		expSamples = append(expSamples, sample{ts, float64(i)})
	}
	require.NoError(t, app.Commit())

	// Get a querier before compaction (or when compaction is about to begin).
	q, err := db.Querier(context.Background(), mint, maxt)
	require.NoError(t, err)

	var wg sync.WaitGroup
	wg.Add(1)
	go func() {
		defer wg.Done()
		// Compacting head while the querier spans the compaction time.
		require.NoError(t, db.Compact())
		require.Greater(t, len(db.Blocks()), 0)
	}()

	// Give enough time for compaction to finish.
	// We expect it to be blocked until querier is closed.
	<-time.After(3 * time.Second)

	// Querying the querier that was got before compaction.
	series := query(t, q, labels.MustNewMatcher(labels.MatchEqual, "a", "b"))
	require.Equal(t, map[string][]tsdbutil.Sample{`{a="b"}`: expSamples}, series)

	wg.Wait()
}

func TestIsQuerierCollidingWithTruncation(t *testing.T) {
	db := newTestDB(t)
	db.DisableCompactions()

	var (
		app = db.Appender(context.Background())
		ref = uint64(0)
		err error
	)

	for i := int64(0); i <= 3000; i++ {
		ref, err = app.Append(ref, labels.FromStrings("a", "b"), i, float64(i))
		require.NoError(t, err)
	}
	require.NoError(t, app.Commit())

	// This mocks truncation.
	db.head.memTruncationInProcess.Store(true)
	db.head.lastMemoryTruncationTime.Store(2000)

	// Test that IsQuerierValid suggests correct querier ranges.
	cases := []struct {
		mint, maxt                int64 // For the querier.
		expShouldClose, expGetNew bool
		expNewMint                int64
	}{
		{-200, -100, true, false, 0},
		{-200, 300, true, false, 0},
		{100, 1900, true, false, 0},
		{1900, 2200, true, true, 2000},
		{2000, 2500, false, false, 0},
	}

	for _, c := range cases {
		t.Run(fmt.Sprintf("mint=%d,maxt=%d", c.mint, c.maxt), func(t *testing.T) {
			shouldClose, getNew, newMint := db.head.IsQuerierCollidingWithTruncation(c.mint, c.maxt)
			require.Equal(t, c.expShouldClose, shouldClose)
			require.Equal(t, c.expGetNew, getNew)
			if getNew {
				require.Equal(t, c.expNewMint, newMint)
			}
		})
	}
}

func TestWaitForPendingReadersInTimeRange(t *testing.T) {
	db := newTestDB(t)
	db.DisableCompactions()

	sampleTs := func(i int64) int64 { return i * DefaultBlockDuration / (4 * 120) }

	var (
		app = db.Appender(context.Background())
		ref = uint64(0)
		err error
	)

	for i := int64(0); i <= 3000; i++ {
		ts := sampleTs(i)
		ref, err = app.Append(ref, labels.FromStrings("a", "b"), ts, float64(i))
		require.NoError(t, err)
	}
	require.NoError(t, app.Commit())

	truncMint, truncMaxt := int64(1000), int64(2000)
	cases := []struct {
		mint, maxt int64
		shouldWait bool
	}{
		{0, 500, false},     // Before truncation range.
		{500, 1500, true},   // Overlaps with truncation at the start.
		{1200, 1700, true},  // Within truncation range.
		{1800, 2500, true},  // Overlaps with truncation at the end.
		{2000, 2500, false}, // After truncation range.
		{2100, 2500, false}, // After truncation range.
	}
	for _, c := range cases {
		t.Run(fmt.Sprintf("mint=%d,maxt=%d,shouldWait=%t", c.mint, c.maxt, c.shouldWait), func(t *testing.T) {
			checkWaiting := func(cl io.Closer) {
				var waitOver atomic.Bool
				go func() {
					db.head.WaitForPendingReadersInTimeRange(truncMint, truncMaxt)
					waitOver.Store(true)
				}()
				<-time.After(550 * time.Millisecond)
				require.Equal(t, !c.shouldWait, waitOver.Load())
				require.NoError(t, cl.Close())
				<-time.After(550 * time.Millisecond)
				require.True(t, waitOver.Load())
			}

			q, err := db.Querier(context.Background(), c.mint, c.maxt)
			require.NoError(t, err)
			checkWaiting(q)

			cq, err := db.ChunkQuerier(context.Background(), c.mint, c.maxt)
			require.NoError(t, err)
			checkWaiting(cq)
		})
	}
>>>>>>> 7baf0840
}<|MERGE_RESOLUTION|>--- conflicted
+++ resolved
@@ -2252,7 +2252,221 @@
 	require.False(t, ok)
 }
 
-<<<<<<< HEAD
+// Tests https://github.com/prometheus/prometheus/issues/8221.
+func TestChunkNotFoundHeadGCRace(t *testing.T) {
+	db := newTestDB(t)
+	db.DisableCompactions()
+
+	var (
+		app        = db.Appender(context.Background())
+		ref        = uint64(0)
+		mint, maxt = int64(0), int64(0)
+		err        error
+	)
+
+	// Appends samples to span over 1.5 block ranges.
+	// 7 chunks with 15s scrape interval.
+	for i := int64(0); i <= 120*7; i++ {
+		ts := i * DefaultBlockDuration / (4 * 120)
+		ref, err = app.Append(ref, labels.FromStrings("a", "b"), ts, float64(i))
+		require.NoError(t, err)
+		maxt = ts
+	}
+	require.NoError(t, app.Commit())
+
+	// Get a querier before compaction (or when compaction is about to begin).
+	q, err := db.Querier(context.Background(), mint, maxt)
+	require.NoError(t, err)
+
+	// Query the compacted range and get the first series before compaction.
+	ss := q.Select(true, nil, labels.MustNewMatcher(labels.MatchEqual, "a", "b"))
+	require.True(t, ss.Next())
+	s := ss.At()
+
+	var wg sync.WaitGroup
+	wg.Add(1)
+	go func() {
+		defer wg.Done()
+		// Compacting head while the querier spans the compaction time.
+		require.NoError(t, db.Compact())
+		require.Greater(t, len(db.Blocks()), 0)
+	}()
+
+	// Give enough time for compaction to finish.
+	// We expect it to be blocked until querier is closed.
+	<-time.After(3 * time.Second)
+
+	// Now consume after compaction when it's gone.
+	it := s.Iterator()
+	for it.Next() {
+		_, _ = it.At()
+	}
+	// It should error here without any fix for the mentioned issue.
+	require.NoError(t, it.Err())
+	for ss.Next() {
+		s = ss.At()
+		it := s.Iterator()
+		for it.Next() {
+			_, _ = it.At()
+		}
+		require.NoError(t, it.Err())
+	}
+	require.NoError(t, ss.Err())
+
+	require.NoError(t, q.Close())
+	wg.Wait()
+}
+
+// Tests https://github.com/prometheus/prometheus/issues/9079.
+func TestDataMissingOnQueryDuringCompaction(t *testing.T) {
+	db := newTestDB(t)
+	db.DisableCompactions()
+
+	var (
+		app        = db.Appender(context.Background())
+		ref        = uint64(0)
+		mint, maxt = int64(0), int64(0)
+		err        error
+	)
+
+	// Appends samples to span over 1.5 block ranges.
+	expSamples := make([]tsdbutil.Sample, 0)
+	// 7 chunks with 15s scrape interval.
+	for i := int64(0); i <= 120*7; i++ {
+		ts := i * DefaultBlockDuration / (4 * 120)
+		ref, err = app.Append(ref, labels.FromStrings("a", "b"), ts, float64(i))
+		require.NoError(t, err)
+		maxt = ts
+		expSamples = append(expSamples, sample{ts, float64(i)})
+	}
+	require.NoError(t, app.Commit())
+
+	// Get a querier before compaction (or when compaction is about to begin).
+	q, err := db.Querier(context.Background(), mint, maxt)
+	require.NoError(t, err)
+
+	var wg sync.WaitGroup
+	wg.Add(1)
+	go func() {
+		defer wg.Done()
+		// Compacting head while the querier spans the compaction time.
+		require.NoError(t, db.Compact())
+		require.Greater(t, len(db.Blocks()), 0)
+	}()
+
+	// Give enough time for compaction to finish.
+	// We expect it to be blocked until querier is closed.
+	<-time.After(3 * time.Second)
+
+	// Querying the querier that was got before compaction.
+	series := query(t, q, labels.MustNewMatcher(labels.MatchEqual, "a", "b"))
+	require.Equal(t, map[string][]tsdbutil.Sample{`{a="b"}`: expSamples}, series)
+
+	wg.Wait()
+}
+
+func TestIsQuerierCollidingWithTruncation(t *testing.T) {
+	db := newTestDB(t)
+	db.DisableCompactions()
+
+	var (
+		app = db.Appender(context.Background())
+		ref = uint64(0)
+		err error
+	)
+
+	for i := int64(0); i <= 3000; i++ {
+		ref, err = app.Append(ref, labels.FromStrings("a", "b"), i, float64(i))
+		require.NoError(t, err)
+	}
+	require.NoError(t, app.Commit())
+
+	// This mocks truncation.
+	db.head.memTruncationInProcess.Store(true)
+	db.head.lastMemoryTruncationTime.Store(2000)
+
+	// Test that IsQuerierValid suggests correct querier ranges.
+	cases := []struct {
+		mint, maxt                int64 // For the querier.
+		expShouldClose, expGetNew bool
+		expNewMint                int64
+	}{
+		{-200, -100, true, false, 0},
+		{-200, 300, true, false, 0},
+		{100, 1900, true, false, 0},
+		{1900, 2200, true, true, 2000},
+		{2000, 2500, false, false, 0},
+	}
+
+	for _, c := range cases {
+		t.Run(fmt.Sprintf("mint=%d,maxt=%d", c.mint, c.maxt), func(t *testing.T) {
+			shouldClose, getNew, newMint := db.head.IsQuerierCollidingWithTruncation(c.mint, c.maxt)
+			require.Equal(t, c.expShouldClose, shouldClose)
+			require.Equal(t, c.expGetNew, getNew)
+			if getNew {
+				require.Equal(t, c.expNewMint, newMint)
+			}
+		})
+	}
+}
+
+func TestWaitForPendingReadersInTimeRange(t *testing.T) {
+	db := newTestDB(t)
+	db.DisableCompactions()
+
+	sampleTs := func(i int64) int64 { return i * DefaultBlockDuration / (4 * 120) }
+
+	var (
+		app = db.Appender(context.Background())
+		ref = uint64(0)
+		err error
+	)
+
+	for i := int64(0); i <= 3000; i++ {
+		ts := sampleTs(i)
+		ref, err = app.Append(ref, labels.FromStrings("a", "b"), ts, float64(i))
+		require.NoError(t, err)
+	}
+	require.NoError(t, app.Commit())
+
+	truncMint, truncMaxt := int64(1000), int64(2000)
+	cases := []struct {
+		mint, maxt int64
+		shouldWait bool
+	}{
+		{0, 500, false},     // Before truncation range.
+		{500, 1500, true},   // Overlaps with truncation at the start.
+		{1200, 1700, true},  // Within truncation range.
+		{1800, 2500, true},  // Overlaps with truncation at the end.
+		{2000, 2500, false}, // After truncation range.
+		{2100, 2500, false}, // After truncation range.
+	}
+	for _, c := range cases {
+		t.Run(fmt.Sprintf("mint=%d,maxt=%d,shouldWait=%t", c.mint, c.maxt, c.shouldWait), func(t *testing.T) {
+			checkWaiting := func(cl io.Closer) {
+				var waitOver atomic.Bool
+				go func() {
+					db.head.WaitForPendingReadersInTimeRange(truncMint, truncMaxt)
+					waitOver.Store(true)
+				}()
+				<-time.After(550 * time.Millisecond)
+				require.Equal(t, !c.shouldWait, waitOver.Load())
+				require.NoError(t, cl.Close())
+				<-time.After(550 * time.Millisecond)
+				require.True(t, waitOver.Load())
+			}
+
+			q, err := db.Querier(context.Background(), c.mint, c.maxt)
+			require.NoError(t, err)
+			checkWaiting(q)
+
+			cq, err := db.ChunkQuerier(context.Background(), c.mint, c.maxt)
+			require.NoError(t, err)
+			checkWaiting(cq)
+		})
+	}
+}
+
 func TestAppendHistogram(t *testing.T) {
 	l := labels.Labels{{Name: "a", Value: "b"}}
 	for _, numHistograms := range []int{1, 10, 150, 200, 250, 300} {
@@ -2318,219 +2532,4 @@
 	}
 
 	return r
-=======
-// Tests https://github.com/prometheus/prometheus/issues/8221.
-func TestChunkNotFoundHeadGCRace(t *testing.T) {
-	db := newTestDB(t)
-	db.DisableCompactions()
-
-	var (
-		app        = db.Appender(context.Background())
-		ref        = uint64(0)
-		mint, maxt = int64(0), int64(0)
-		err        error
-	)
-
-	// Appends samples to span over 1.5 block ranges.
-	// 7 chunks with 15s scrape interval.
-	for i := int64(0); i <= 120*7; i++ {
-		ts := i * DefaultBlockDuration / (4 * 120)
-		ref, err = app.Append(ref, labels.FromStrings("a", "b"), ts, float64(i))
-		require.NoError(t, err)
-		maxt = ts
-	}
-	require.NoError(t, app.Commit())
-
-	// Get a querier before compaction (or when compaction is about to begin).
-	q, err := db.Querier(context.Background(), mint, maxt)
-	require.NoError(t, err)
-
-	// Query the compacted range and get the first series before compaction.
-	ss := q.Select(true, nil, labels.MustNewMatcher(labels.MatchEqual, "a", "b"))
-	require.True(t, ss.Next())
-	s := ss.At()
-
-	var wg sync.WaitGroup
-	wg.Add(1)
-	go func() {
-		defer wg.Done()
-		// Compacting head while the querier spans the compaction time.
-		require.NoError(t, db.Compact())
-		require.Greater(t, len(db.Blocks()), 0)
-	}()
-
-	// Give enough time for compaction to finish.
-	// We expect it to be blocked until querier is closed.
-	<-time.After(3 * time.Second)
-
-	// Now consume after compaction when it's gone.
-	it := s.Iterator()
-	for it.Next() {
-		_, _ = it.At()
-	}
-	// It should error here without any fix for the mentioned issue.
-	require.NoError(t, it.Err())
-	for ss.Next() {
-		s = ss.At()
-		it := s.Iterator()
-		for it.Next() {
-			_, _ = it.At()
-		}
-		require.NoError(t, it.Err())
-	}
-	require.NoError(t, ss.Err())
-
-	require.NoError(t, q.Close())
-	wg.Wait()
-}
-
-// Tests https://github.com/prometheus/prometheus/issues/9079.
-func TestDataMissingOnQueryDuringCompaction(t *testing.T) {
-	db := newTestDB(t)
-	db.DisableCompactions()
-
-	var (
-		app        = db.Appender(context.Background())
-		ref        = uint64(0)
-		mint, maxt = int64(0), int64(0)
-		err        error
-	)
-
-	// Appends samples to span over 1.5 block ranges.
-	expSamples := make([]tsdbutil.Sample, 0)
-	// 7 chunks with 15s scrape interval.
-	for i := int64(0); i <= 120*7; i++ {
-		ts := i * DefaultBlockDuration / (4 * 120)
-		ref, err = app.Append(ref, labels.FromStrings("a", "b"), ts, float64(i))
-		require.NoError(t, err)
-		maxt = ts
-		expSamples = append(expSamples, sample{ts, float64(i)})
-	}
-	require.NoError(t, app.Commit())
-
-	// Get a querier before compaction (or when compaction is about to begin).
-	q, err := db.Querier(context.Background(), mint, maxt)
-	require.NoError(t, err)
-
-	var wg sync.WaitGroup
-	wg.Add(1)
-	go func() {
-		defer wg.Done()
-		// Compacting head while the querier spans the compaction time.
-		require.NoError(t, db.Compact())
-		require.Greater(t, len(db.Blocks()), 0)
-	}()
-
-	// Give enough time for compaction to finish.
-	// We expect it to be blocked until querier is closed.
-	<-time.After(3 * time.Second)
-
-	// Querying the querier that was got before compaction.
-	series := query(t, q, labels.MustNewMatcher(labels.MatchEqual, "a", "b"))
-	require.Equal(t, map[string][]tsdbutil.Sample{`{a="b"}`: expSamples}, series)
-
-	wg.Wait()
-}
-
-func TestIsQuerierCollidingWithTruncation(t *testing.T) {
-	db := newTestDB(t)
-	db.DisableCompactions()
-
-	var (
-		app = db.Appender(context.Background())
-		ref = uint64(0)
-		err error
-	)
-
-	for i := int64(0); i <= 3000; i++ {
-		ref, err = app.Append(ref, labels.FromStrings("a", "b"), i, float64(i))
-		require.NoError(t, err)
-	}
-	require.NoError(t, app.Commit())
-
-	// This mocks truncation.
-	db.head.memTruncationInProcess.Store(true)
-	db.head.lastMemoryTruncationTime.Store(2000)
-
-	// Test that IsQuerierValid suggests correct querier ranges.
-	cases := []struct {
-		mint, maxt                int64 // For the querier.
-		expShouldClose, expGetNew bool
-		expNewMint                int64
-	}{
-		{-200, -100, true, false, 0},
-		{-200, 300, true, false, 0},
-		{100, 1900, true, false, 0},
-		{1900, 2200, true, true, 2000},
-		{2000, 2500, false, false, 0},
-	}
-
-	for _, c := range cases {
-		t.Run(fmt.Sprintf("mint=%d,maxt=%d", c.mint, c.maxt), func(t *testing.T) {
-			shouldClose, getNew, newMint := db.head.IsQuerierCollidingWithTruncation(c.mint, c.maxt)
-			require.Equal(t, c.expShouldClose, shouldClose)
-			require.Equal(t, c.expGetNew, getNew)
-			if getNew {
-				require.Equal(t, c.expNewMint, newMint)
-			}
-		})
-	}
-}
-
-func TestWaitForPendingReadersInTimeRange(t *testing.T) {
-	db := newTestDB(t)
-	db.DisableCompactions()
-
-	sampleTs := func(i int64) int64 { return i * DefaultBlockDuration / (4 * 120) }
-
-	var (
-		app = db.Appender(context.Background())
-		ref = uint64(0)
-		err error
-	)
-
-	for i := int64(0); i <= 3000; i++ {
-		ts := sampleTs(i)
-		ref, err = app.Append(ref, labels.FromStrings("a", "b"), ts, float64(i))
-		require.NoError(t, err)
-	}
-	require.NoError(t, app.Commit())
-
-	truncMint, truncMaxt := int64(1000), int64(2000)
-	cases := []struct {
-		mint, maxt int64
-		shouldWait bool
-	}{
-		{0, 500, false},     // Before truncation range.
-		{500, 1500, true},   // Overlaps with truncation at the start.
-		{1200, 1700, true},  // Within truncation range.
-		{1800, 2500, true},  // Overlaps with truncation at the end.
-		{2000, 2500, false}, // After truncation range.
-		{2100, 2500, false}, // After truncation range.
-	}
-	for _, c := range cases {
-		t.Run(fmt.Sprintf("mint=%d,maxt=%d,shouldWait=%t", c.mint, c.maxt, c.shouldWait), func(t *testing.T) {
-			checkWaiting := func(cl io.Closer) {
-				var waitOver atomic.Bool
-				go func() {
-					db.head.WaitForPendingReadersInTimeRange(truncMint, truncMaxt)
-					waitOver.Store(true)
-				}()
-				<-time.After(550 * time.Millisecond)
-				require.Equal(t, !c.shouldWait, waitOver.Load())
-				require.NoError(t, cl.Close())
-				<-time.After(550 * time.Millisecond)
-				require.True(t, waitOver.Load())
-			}
-
-			q, err := db.Querier(context.Background(), c.mint, c.maxt)
-			require.NoError(t, err)
-			checkWaiting(q)
-
-			cq, err := db.ChunkQuerier(context.Background(), c.mint, c.maxt)
-			require.NoError(t, err)
-			checkWaiting(cq)
-		})
-	}
->>>>>>> 7baf0840
 }