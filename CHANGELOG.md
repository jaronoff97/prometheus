--- conflicted
+++ resolved
@@ -1,6 +1,5 @@
 # Changelog
 
-<<<<<<< HEAD
 ## 2.44.0 / 2023-05-13
 
 This version is built with Go tag `stringlabels`, to use the smaller data
@@ -20,11 +19,10 @@
 * [ENHANCEMENT] TSDB: Add an affirmative log message for successful WAL repair. #12135
 * [BUGFIX] TSDB: Block compaction failed when shutting down. #12179
 * [BUGFIX] TSDB: Out-of-order chunks could be ignored if the write-behind log was deleted. #12127
-=======
+
 ## 2.43.1 / 2023-05-03
 
 * [BUGFIX] Labels: `Set()` after `Del()` would be ignored, which broke some relabeling rules. #12322
->>>>>>> e278195e
 
 ## 2.43.0 / 2023-03-21
 
